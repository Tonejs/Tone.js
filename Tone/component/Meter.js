define(["Tone/core/Tone", "Tone/component/Analyser", "Tone/core/AudioNode"], function(Tone){

	"use strict";

	/**
	 *  @class  Tone.Meter gets the Peak or [RMS](https://en.wikipedia.org/wiki/Root_mean_square)
	 *          of an input signal with some averaging applied. It can also get the raw
	 *          value of the input signal.
	 *
	 *  @constructor
	 *  @extends {Tone.AudioNode}
	 *  @param {Number} smoothing The amount of smoothing applied between frames.
	 *  @param {'rms' | 'peak'} type Calculation method of dB value, defaults to RMS
	 *  @example
	 * var meter = new Tone.Meter();
	 * var mic = new Tone.UserMedia().open();
	 * //connect mic to the meter
	 * mic.connect(meter);
	 * //the current level of the mic input in decibels
	 * var level = meter.getValue();
	 */
	Tone.Meter = function(){

		var options = Tone.defaults(arguments, ["smoothing"], Tone.Meter);
		Tone.AudioNode.call(this);
	
		/**
		 *  The analyser node which computes the levels.
		 *  @private
		 *  @type  {Tone.Analyser}
		 */
		this.input = this.output = this._analyser = new Tone.Analyser("waveform", 1024);
<<<<<<< HEAD
	
		/**
		 *  The amount of carryover between the current and last frame.
		 *  Only applied meter for "level" type.
		 *  @type  {Number}
		 */
=======

		//set the smoothing initially
>>>>>>> 6438f468
		this.smoothing = options.smoothing;
	
		/**
		 * Calculation method used to get the dB value
		 * @type {'rms' | 'peak'}
		 */
		this.type = options.type;
	};

	Tone.extend(Tone.Meter, Tone.AudioNode);

	/**
	 * Calculation methods available for dB value, default is RMS
	 * @enum {String}
	 */
	Tone.Meter.Type = {
		RMS : "rms",
		Peak : "peak"
	};

	/**
	 *  The defaults
	 *  @type {Object}
	 *  @static
	 *  @const
	 */
	Tone.Meter.defaults = {
		"smoothing" : 0.8,
		"type" : Tone.Meter.Type.RMS
	};

	/**
	 *  Get the current decibel value of the incoming signal
	 *  @returns {Decibels}
	 */
	Tone.Meter.prototype.getLevel = function(){
		var values = this._analyser.getValue();
	
		switch (this.type){
			case Tone.Meter.Type.RMS:
				var rmsFloatValue = this.getRmsFloatValue(values);
				return Tone.gainToDb(rmsFloatValue);
			case Tone.Meter.Type.Peak:
				var peakFloatValue = this.getPeakFloatValue(values);
				return Tone.gainToDb(peakFloatValue);
			default:
				// Sanity check, should have thrown while setting type
				throw new TypeError("Tone.Meter: invalid type: " + this.type);
		}
	};

	/**
	 *  Get the signal value of the incoming signal
	 *  @returns {Number}
	 */
	Tone.Meter.prototype.getValue = function(){
		var value = this._analyser.getValue();
		return value[0];
	};

	/**
	 * Gets the peak value from a Float32Array, uses absolute values so
	 * negative values are counted towards the peak.
	 *
	 * @param {Float32Array} values Float32Array with amplitude ratio readings
	 * @returns {Number}
	 */
	Tone.Meter.prototype.getPeakFloatValue = function(values){
		var peak = 0;
		for (var i = 0; i < values.length; i++){
			var value = Math.abs(values[i]);
			if (value > peak){
				peak = value;
			}
		}
		return peak;
	};

	/**
	 * Gets the [RMS](https://en.wikipedia.org/wiki/Root_mean_square) value from a Float32Array
	 *
	 * @param {Float32Array} values Float32Array with amplitude ratio readings
	 * @returns {Number}
	 */
	Tone.Meter.prototype.getRmsFloatValue = function(values){
		var totalSquared = 0;
		for (var i = 0; i < values.length; i++){
			var value = values[i];
			totalSquared += value * value;
		}
		return Math.sqrt(totalSquared / values.length);
	};

	/**
	 * A value from 0 -> 1 where 0 represents no time averaging with the last analysis frame.
	 * @memberOf Tone.Meter#
	 * @type {Number}
	 * @name smoothing
	 * @readOnly
	 */
	Object.defineProperty(Tone.Meter.prototype, "smoothing", {
		get : function(){
			return this._analyser.smoothing;
		},
		set : function(val){
			this._analyser.smoothing = val;
		}
	});

	/**
	 * Either 'rms' or 'peak', determines calculation method of getValue
	 * @memberOf Tone.Meter#
	 * @type {'rms' | 'peak'}
	 * @name type
	 */
	Object.defineProperty(Tone.Meter.prototype, "type", {
		get : function(){
			return this._type;
		},
		set : function(type){
			if (type !== Tone.Meter.Type.RMS && type !== Tone.Meter.Type.Peak){
				throw new TypeError("Tone.Meter: invalid type: " + type);
			}
			this._type = type;
		}
	});

	/**
	 *  Clean up.
	 *  @returns {Tone.Meter} this
	 */
	Tone.Meter.prototype.dispose = function(){
		Tone.AudioNode.prototype.dispose.call(this);
		this._analyser.dispose();
		this._analyser = null;
		return this; 
	};

	return Tone.Meter;
});<|MERGE_RESOLUTION|>--- conflicted
+++ resolved
@@ -30,17 +30,8 @@
 		 *  @type  {Tone.Analyser}
 		 */
 		this.input = this.output = this._analyser = new Tone.Analyser("waveform", 1024);
-<<<<<<< HEAD
-	
-		/**
-		 *  The amount of carryover between the current and last frame.
-		 *  Only applied meter for "level" type.
-		 *  @type  {Number}
-		 */
-=======
 
 		//set the smoothing initially
->>>>>>> 6438f468
 		this.smoothing = options.smoothing;
 	
 		/**
