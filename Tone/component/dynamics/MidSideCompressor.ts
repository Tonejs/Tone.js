import {
	InputNode,
	OutputNode,
	ToneAudioNode,
	ToneAudioNodeOptions,
} from "../../core/context/ToneAudioNode.js";
import { Compressor, CompressorOptions } from "./Compressor.js";
import { optionsFromArguments } from "../../core/util/Defaults.js";
import { MidSideSplit } from "../channel/MidSideSplit.js";
import { MidSideMerge } from "../channel/MidSideMerge.js";
import { readOnly, RecursivePartial } from "../../core/util/Interface.js";

export interface MidSideCompressorOptions extends ToneAudioNodeOptions {
	mid: Omit<CompressorOptions, keyof ToneAudioNodeOptions>;
	side: Omit<CompressorOptions, keyof ToneAudioNodeOptions>;
}

/**
 * MidSideCompressor applies two different compressors to the {@link mid}
<<<<<<< HEAD
 * and {@link side} signal components of the input. 
=======
 * and {@link side} signal components of the input.
>>>>>>> 73f158f6
 * @see {@link MidSideSplit} and {@link MidSideMerge}.
 * @category Component
 */
export class MidSideCompressor extends ToneAudioNode<MidSideCompressorOptions> {
	readonly name: string = "MidSideCompressor";

	readonly input: InputNode;
	readonly output: OutputNode;

	/**
	 * Split the incoming signal into Mid/Side
	 */
	private _midSideSplit: MidSideSplit;

	/**
	 * Merge the compressed signal back into a single stream
	 */
	private _midSideMerge: MidSideMerge;

	/**
	 * The compression applied to the mid signal
	 */
	readonly mid: Compressor;

	/**
	 * The compression applied to the side signal
	 */
	readonly side: Compressor;

	constructor(options?: RecursivePartial<MidSideCompressorOptions>);
	constructor() {
		const options = optionsFromArguments(
			MidSideCompressor.getDefaults(),
			arguments
		);
		super(options);

		this._midSideSplit = this.input = new MidSideSplit({
			context: this.context,
		});
		this._midSideMerge = this.output = new MidSideMerge({
			context: this.context,
		});
		this.mid = new Compressor(
			Object.assign(options.mid, { context: this.context })
		);
		this.side = new Compressor(
			Object.assign(options.side, { context: this.context })
		);

		this._midSideSplit.mid.chain(this.mid, this._midSideMerge.mid);
		this._midSideSplit.side.chain(this.side, this._midSideMerge.side);
		readOnly(this, ["mid", "side"]);
	}

	static getDefaults(): MidSideCompressorOptions {
		return Object.assign(ToneAudioNode.getDefaults(), {
			mid: {
				ratio: 3,
				threshold: -24,
				release: 0.03,
				attack: 0.02,
				knee: 16,
			},
			side: {
				ratio: 6,
				threshold: -30,
				release: 0.25,
				attack: 0.03,
				knee: 10,
			},
		});
	}

	dispose(): this {
		super.dispose();
		this.mid.dispose();
		this.side.dispose();
		this._midSideSplit.dispose();
		this._midSideMerge.dispose();
		return this;
	}
}<|MERGE_RESOLUTION|>--- conflicted
+++ resolved
@@ -17,11 +17,7 @@
 
 /**
  * MidSideCompressor applies two different compressors to the {@link mid}
-<<<<<<< HEAD
- * and {@link side} signal components of the input. 
-=======
  * and {@link side} signal components of the input.
->>>>>>> 73f158f6
  * @see {@link MidSideSplit} and {@link MidSideMerge}.
  * @category Component
  */
