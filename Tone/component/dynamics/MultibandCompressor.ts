--- conflicted
+++ resolved
@@ -20,11 +20,7 @@
 }
 
 /**
-<<<<<<< HEAD
- * A compressor with separate controls over low/mid/high dynamics. 
-=======
  * A compressor with separate controls over low/mid/high dynamics.
->>>>>>> 73f158f6
  * @see {@link Compressor} and {@link MultibandSplit}
  *
  * @example
