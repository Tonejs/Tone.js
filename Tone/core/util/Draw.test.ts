import { expect } from "chai";
<<<<<<< HEAD
import { ONLINE_TESTING } from "test/helper/Supports";
import { DrawClass } from "./Draw";
=======
import { DrawClass } from "./Draw.js";
>>>>>>> 73f158f6

describe("Draw", () => {
	const draw = new DrawClass();

	after(() => {
		draw.dispose();
	});

<<<<<<< HEAD
		const draw = new DrawClass();
=======
	it("can schedule a callback at a AudioContext time", (done) => {
		const scheduledTime = draw.now() + 0.2;
		draw.schedule(() => {
			expect(draw.context.currentTime).to.be.closeTo(scheduledTime, 0.05);
			done();
		}, scheduledTime);
	});
>>>>>>> 73f158f6

	it("can schedule multiple callbacks", (done) => {
		let callbackCount = 0;
		const firstEvent = draw.now() + 0.1;
		draw.schedule(() => {
			callbackCount++;
			expect(draw.context.currentTime).to.be.closeTo(firstEvent, 0.05);
		}, firstEvent);

		const thirdEvent = draw.now() + 0.3;
		draw.schedule(() => {
			callbackCount++;
			expect(draw.context.currentTime).to.be.closeTo(thirdEvent, 0.05);
			expect(callbackCount).to.equal(3);
			done();
		}, thirdEvent);

		const secondEvent = draw.now() + 0.2;
		draw.schedule(() => {
			callbackCount++;
			expect(draw.context.currentTime).to.be.closeTo(secondEvent, 0.05);
		}, secondEvent);
	});

	it("can cancel scheduled events", (done) => {
		let callbackCount = 0;
		draw.schedule(() => {
			callbackCount++;
		}, draw.now() + 0.1);

		draw.schedule(() => {
			throw new Error("should not call this method");
		}, draw.now() + 0.2);

		draw.schedule(() => {
			throw new Error("should not call this method");
		}, draw.now() + 0.25);

		// cancel the second and third events
		draw.cancel(draw.now() + 0.15);

		// schedule another one after
		draw.schedule(() => {
			callbackCount++;
			expect(callbackCount).to.equal(2);
			done();
		}, draw.now() + 0.3);
	});
});<|MERGE_RESOLUTION|>--- conflicted
+++ resolved
@@ -1,10 +1,5 @@
 import { expect } from "chai";
-<<<<<<< HEAD
-import { ONLINE_TESTING } from "test/helper/Supports";
-import { DrawClass } from "./Draw";
-=======
 import { DrawClass } from "./Draw.js";
->>>>>>> 73f158f6
 
 describe("Draw", () => {
 	const draw = new DrawClass();
@@ -13,9 +8,6 @@
 		draw.dispose();
 	});
 
-<<<<<<< HEAD
-		const draw = new DrawClass();
-=======
 	it("can schedule a callback at a AudioContext time", (done) => {
 		const scheduledTime = draw.now() + 0.2;
 		draw.schedule(() => {
@@ -23,7 +15,6 @@
 			done();
 		}, scheduledTime);
 	});
->>>>>>> 73f158f6
 
 	it("can schedule multiple callbacks", (done) => {
 		let callbackCount = 0;
