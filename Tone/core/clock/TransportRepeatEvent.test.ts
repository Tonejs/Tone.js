import { expect } from "chai";
<<<<<<< HEAD
import { Offline } from "test/helper/Offline";
import { TransportClass } from "./Transport";
import { TransportRepeatEvent } from "./TransportRepeatEvent";
=======
import { Offline } from "../../../test/helper/Offline.js";
import { TransportClass } from "./Transport.js";
import { TransportRepeatEvent } from "./TransportRepeatEvent.js";
>>>>>>> 73f158f6

describe("TransportRepeatEvent", () => {
	it("can be created and disposed", () => {
		return Offline((context) => {
			const transport = new TransportClass({ context });
			const event = new TransportRepeatEvent(transport, {
				duration: 100,
				interval: 4,
				time: 0,
			});
			event.dispose();
		});
	});

	it("generates a unique event ID", () => {
		return Offline((context) => {
			const transport = new TransportClass({ context });
			const event = new TransportRepeatEvent(transport, {
				time: 0,
			});
			expect(event.id).to.be.a("number");
			event.dispose();
		});
	});

	it("is removed from the Transport when disposed", () => {
		return Offline((context) => {
			const transport = new TransportClass({ context });
			const event = new TransportRepeatEvent(transport, {
				time: 0,
			});
			event.dispose();
			// @ts-ignore
			expect(transport._timeline.length).to.equal(0);
		});
	});
});<|MERGE_RESOLUTION|>--- conflicted
+++ resolved
@@ -1,13 +1,7 @@
 import { expect } from "chai";
-<<<<<<< HEAD
-import { Offline } from "test/helper/Offline";
-import { TransportClass } from "./Transport";
-import { TransportRepeatEvent } from "./TransportRepeatEvent";
-=======
 import { Offline } from "../../../test/helper/Offline.js";
 import { TransportClass } from "./Transport.js";
 import { TransportRepeatEvent } from "./TransportRepeatEvent.js";
->>>>>>> 73f158f6
 
 describe("TransportRepeatEvent", () => {
 	it("can be created and disposed", () => {
