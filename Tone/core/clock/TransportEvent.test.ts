import { expect } from "chai";
<<<<<<< HEAD
import { Offline } from "test/helper/Offline";
import { TransportClass } from "./Transport";
import { TransportEvent } from "./TransportEvent";
=======
import { Offline } from "../../../test/helper/Offline.js";
import { TransportClass } from "./Transport.js";
import { TransportEvent } from "./TransportEvent.js";
>>>>>>> 73f158f6

describe("TransportEvent", () => {
	it("can be created and disposed", () => {
		return Offline((context) => {
			const transport = new TransportClass({ context });
			const event = new TransportEvent(transport, {
				time: 0,
			});
			event.dispose();
		});
	});

	it("has a unique id", () => {
		return Offline((context) => {
			const transport = new TransportClass({ context });
			const event = new TransportEvent(transport, {
				time: 0,
			});
			expect(event.id).to.be.a("number");
			event.dispose();
		});
	});

	it("can invoke the callback", () => {
		let wasInvoked = false;
		return Offline((context) => {
			const transport = new TransportClass({ context });
			const event = new TransportEvent(transport, {
				callback: (time) => {
					expect(time).to.equal(100);
					wasInvoked = true;
				},
				time: 0,
			});
			event.invoke(100);
		}).then(() => {
			expect(wasInvoked).to.equal(true);
		});
	});
});<|MERGE_RESOLUTION|>--- conflicted
+++ resolved
@@ -1,13 +1,7 @@
 import { expect } from "chai";
-<<<<<<< HEAD
-import { Offline } from "test/helper/Offline";
-import { TransportClass } from "./Transport";
-import { TransportEvent } from "./TransportEvent";
-=======
 import { Offline } from "../../../test/helper/Offline.js";
 import { TransportClass } from "./Transport.js";
 import { TransportEvent } from "./TransportEvent.js";
->>>>>>> 73f158f6
 
 describe("TransportEvent", () => {
 	it("can be created and disposed", () => {
