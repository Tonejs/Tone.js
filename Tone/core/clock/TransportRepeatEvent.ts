<<<<<<< HEAD
import { BaseContext } from "../context/BaseContext";
import { TicksClass } from "../type/Ticks";
import { Seconds, Ticks, Time } from "../type/Units";
import { TransportEvent, TransportEventOptions } from "./TransportEvent";
import { GT, LT } from "../util/Math";

type Transport = import("../clock/Transport").TransportClass;
=======
import { BaseContext } from "../context/BaseContext.js";
import { TicksClass } from "../type/Ticks.js";
import { Seconds, Ticks, Time } from "../type/Units.js";
import { TransportEvent, TransportEventOptions } from "./TransportEvent.js";
import { GT, LT } from "../util/Math.js";
import type { TransportClass as Transport } from "./Transport.js";
>>>>>>> 73f158f6

interface TransportRepeatEventOptions extends TransportEventOptions {
	interval: Ticks;
	duration: Ticks;
}

/**
 * TransportRepeatEvent is an internal class used by Tone.Transport
 * to schedule repeat events. This class should not be instantiated directly.
 */
export class TransportRepeatEvent extends TransportEvent {
	/**
	 * When the event should stop repeating
	 */
	private duration: Ticks;

	/**
	 * The interval of the repeated event
	 */
	private _interval: Ticks;

	/**
	 * The ID of the current timeline event
	 */
	private _currentId = -1;

	/**
	 * The ID of the next timeline event
	 */
	private _nextId = -1;

	/**
	 * The time of the next event
	 */
	private _nextTick = this.time;

	/**
	 * a reference to the bound start method
	 */
	private _boundRestart = this._restart.bind(this);

	/**
	 * The audio context belonging to this event
	 */
	protected context: BaseContext;

	/**
	 * @param transport The transport object which the event belongs to
	 */
	constructor(
		transport: Transport,
		opts: Partial<TransportRepeatEventOptions>
	) {
		super(transport, opts);

		const options = Object.assign(TransportRepeatEvent.getDefaults(), opts);

		this.duration = options.duration;
		this._interval = options.interval;
		this._nextTick = options.time;
		this.transport.on("start", this._boundRestart);
		this.transport.on("loopStart", this._boundRestart);
		this.transport.on("ticks", this._boundRestart);
		this.context = this.transport.context;
		this._restart();
	}

	static getDefaults(): TransportRepeatEventOptions {
		return Object.assign({}, TransportEvent.getDefaults(), {
			duration: Infinity,
			interval: 1,
			once: false,
		});
	}

	/**
	 * Invoke the callback. Returns the tick time which
	 * the next event should be scheduled at.
	 * @param  time  The AudioContext time in seconds of the event
	 */
	invoke(time: Seconds): void {
		// create more events if necessary
		this._createEvents(time);
		// call the super class
		super.invoke(time);
	}

	/**
	 * Create an event on the transport on the nextTick
	 */
	private _createEvent(): number {
		if (LT(this._nextTick, this.floatTime + this.duration)) {
			return this.transport.scheduleOnce(
				this.invoke.bind(this),
				new TicksClass(this.context, this._nextTick).toSeconds()
			);
		}
		return -1;
	}

	/**
	 * Push more events onto the timeline to keep up with the position of the timeline
	 */
	private _createEvents(time: Seconds): void {
		// schedule the next event
		// const ticks = this.transport.getTicksAtTime(time);
		// if the next tick is within the bounds set by "duration"
		if (
			LT(this._nextTick + this._interval, this.floatTime + this.duration)
		) {
			this._nextTick += this._interval;
			this._currentId = this._nextId;
			this._nextId = this.transport.scheduleOnce(
				this.invoke.bind(this),
				new TicksClass(this.context, this._nextTick).toSeconds()
			);
		}
	}

	/**
	 * Re-compute the events when the transport time has changed from a start/ticks/loopStart event
	 */
	private _restart(time?: Time): void {
		this.transport.clear(this._currentId);
		this.transport.clear(this._nextId);
		// start at the first event
		this._nextTick = this.floatTime;
		const ticks = this.transport.getTicksAtTime(time);
		if (GT(ticks, this.time)) {
			// the event is not being scheduled from the beginning and should be offset
			this._nextTick =
				this.floatTime +
				Math.ceil((ticks - this.floatTime) / this._interval) *
					this._interval;
		}
		this._currentId = this._createEvent();
		this._nextTick += this._interval;
		this._nextId = this._createEvent();
	}

	/**
	 * Clean up
	 */
	dispose(): this {
		super.dispose();
		this.transport.clear(this._currentId);
		this.transport.clear(this._nextId);
		this.transport.off("start", this._boundRestart);
		this.transport.off("loopStart", this._boundRestart);
		this.transport.off("ticks", this._boundRestart);
		return this;
	}
}<|MERGE_RESOLUTION|>--- conflicted
+++ resolved
@@ -1,19 +1,9 @@
-<<<<<<< HEAD
-import { BaseContext } from "../context/BaseContext";
-import { TicksClass } from "../type/Ticks";
-import { Seconds, Ticks, Time } from "../type/Units";
-import { TransportEvent, TransportEventOptions } from "./TransportEvent";
-import { GT, LT } from "../util/Math";
-
-type Transport = import("../clock/Transport").TransportClass;
-=======
 import { BaseContext } from "../context/BaseContext.js";
 import { TicksClass } from "../type/Ticks.js";
 import { Seconds, Ticks, Time } from "../type/Units.js";
 import { TransportEvent, TransportEventOptions } from "./TransportEvent.js";
 import { GT, LT } from "../util/Math.js";
 import type { TransportClass as Transport } from "./Transport.js";
->>>>>>> 73f158f6
 
 interface TransportRepeatEventOptions extends TransportEventOptions {
 	interval: Ticks;
