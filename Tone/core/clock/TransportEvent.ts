<<<<<<< HEAD
import { Seconds, Ticks } from "../type/Units";
import { noOp } from "../util/Interface";

type Transport = import("../clock/Transport").TransportClass;
=======
import { Seconds, Ticks } from "../type/Units.js";
import { noOp } from "../util/Interface.js";
import type { TransportClass as Transport } from "./Transport.js";
>>>>>>> 73f158f6

export interface TransportEventOptions {
	callback: (time: number) => void;
	once: boolean;
	time: Ticks;
}

/**
 * TransportEvent is an internal class used by {@link TransportClass}
 * to schedule events. Do no invoke this class directly, it is
 * handled from within Tone.Transport.
 */
export class TransportEvent {
	/**
	 * Reference to the Transport that created it
	 */
	protected transport: Transport;

	/**
	 * The unique id of the event
	 */
	id: number = TransportEvent._eventId++;

	/**
	 * The time the event starts
	 */
	time: Ticks;

	/**
	 * The callback to invoke
	 */
	private callback?: (time: Seconds) => void;

	/**
	 * If the event should be removed after being invoked.
	 */
	private _once: boolean;

	/**
	 * The remaining value between the passed in time, and Math.floor(time).
	 * This value is later added back when scheduling to get sub-tick precision.
	 */
	protected _remainderTime = 0;

	/**
	 * @param transport The transport object which the event belongs to
	 */
	constructor(transport: Transport, opts: Partial<TransportEventOptions>) {
		const options: TransportEventOptions = Object.assign(
			TransportEvent.getDefaults(),
			opts
		);

		this.transport = transport;
		this.callback = options.callback;
		this._once = options.once;
		this.time = Math.floor(options.time);
		this._remainderTime = options.time - this.time;
	}

	static getDefaults(): TransportEventOptions {
		return {
			callback: noOp,
			once: false,
			time: 0,
		};
	}

	/**
	 * Current ID counter
	 */
	private static _eventId = 0;

	/**
	 * Get the time and remainder time.
	 */
	protected get floatTime(): number {
		return this.time + this._remainderTime;
	}

	/**
	 * Invoke the event callback.
	 * @param  time  The AudioContext time in seconds of the event
	 */
	invoke(time: Seconds): void {
		if (this.callback) {
			const tickDuration = this.transport.bpm.getDurationOfTicks(1, time);
			this.callback(time + this._remainderTime * tickDuration);
			if (this._once) {
				this.transport.clear(this.id);
			}
		}
	}

	/**
	 * Clean up
	 */
	dispose(): this {
		this.callback = undefined;
		return this;
	}
}<|MERGE_RESOLUTION|>--- conflicted
+++ resolved
@@ -1,13 +1,6 @@
-<<<<<<< HEAD
-import { Seconds, Ticks } from "../type/Units";
-import { noOp } from "../util/Interface";
-
-type Transport = import("../clock/Transport").TransportClass;
-=======
 import { Seconds, Ticks } from "../type/Units.js";
 import { noOp } from "../util/Interface.js";
 import type { TransportClass as Transport } from "./Transport.js";
->>>>>>> 73f158f6
 
 export interface TransportEventOptions {
 	callback: (time: number) => void;
