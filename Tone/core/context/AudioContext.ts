import {
	AudioContext as stdAudioContext,
	AudioWorkletNode as stdAudioWorkletNode,
	OfflineAudioContext as stdOfflineAudioContext,
} from "standardized-audio-context";
import { assert } from "../util/Debug.js";
import { isDefined } from "../util/TypeCheck.js";

/**
 * Create a new AudioContext
 */
export function createAudioContext(
	options?: AudioContextOptions
): AudioContext {
	return new stdAudioContext(options) as unknown as AudioContext;
}

/**
 * Create a new OfflineAudioContext
 */
export function createOfflineAudioContext(
	channels: number,
	length: number,
	sampleRate: number
): OfflineAudioContext {
	return new stdOfflineAudioContext(
		channels,
		length,
		sampleRate
	) as unknown as OfflineAudioContext;
}

/**
 * Either the online or offline audio context
 */
export type AnyAudioContext = AudioContext | OfflineAudioContext;

/**
 * Interface for things that Tone.js adds to the window
 */
interface ToneWindow extends Window {
	TONE_SILENCE_LOGGING?: boolean;
	TONE_DEBUG_CLASS?: string;
}

/**
 * A reference to the window object
 * @hidden
 */
export const theWindow: ToneWindow | null =
	typeof self === "object" ? self : null;

/**
 * If the browser has a window object which has an AudioContext
 * @hidden
 */
export const hasAudioContext =
	theWindow &&
	(theWindow.hasOwnProperty("AudioContext") ||
		theWindow.hasOwnProperty("webkitAudioContext"));

<<<<<<< HEAD
export function createAudioWorkletNode(context: AnyAudioContext, name: string, options?: Partial<AudioWorkletNodeOptions>): AudioWorkletNode {
	assert(isDefined(stdAudioWorkletNode), "AudioWorkletNode only works in a secure context (https or localhost)");
=======
export function createAudioWorkletNode(
	context: AnyAudioContext,
	name: string,
	options?: Partial<AudioWorkletNodeOptions>
): AudioWorkletNode {
	assert(
		isDefined(stdAudioWorkletNode),
		"This node only works in a secure context (https or localhost)"
	);
>>>>>>> 56fea7cb
	// @ts-ignore
	return new ((context instanceof theWindow.BaseAudioContext) ? theWindow.AudioWorkletNode : stdAudioWorkletNode)(context, name, options);
}

/**
 * This promise resolves to a boolean which indicates if the
 * functionality is supported within the currently used browse.
 * Taken from [standardized-audio-context](https://github.com/chrisguttandin/standardized-audio-context#issupported)
 */
export { isSupported as supported } from "standardized-audio-context";<|MERGE_RESOLUTION|>--- conflicted
+++ resolved
@@ -41,6 +41,8 @@
 interface ToneWindow extends Window {
 	TONE_SILENCE_LOGGING?: boolean;
 	TONE_DEBUG_CLASS?: string;
+	BaseAudioContext: any;
+	AudioWorkletNode: any;
 }
 
 /**
@@ -59,10 +61,6 @@
 	(theWindow.hasOwnProperty("AudioContext") ||
 		theWindow.hasOwnProperty("webkitAudioContext"));
 
-<<<<<<< HEAD
-export function createAudioWorkletNode(context: AnyAudioContext, name: string, options?: Partial<AudioWorkletNodeOptions>): AudioWorkletNode {
-	assert(isDefined(stdAudioWorkletNode), "AudioWorkletNode only works in a secure context (https or localhost)");
-=======
 export function createAudioWorkletNode(
 	context: AnyAudioContext,
 	name: string,
@@ -70,11 +68,13 @@
 ): AudioWorkletNode {
 	assert(
 		isDefined(stdAudioWorkletNode),
-		"This node only works in a secure context (https or localhost)"
+		"AudioWorkletNode only works in a secure context (https or localhost)"
 	);
->>>>>>> 56fea7cb
-	// @ts-ignore
-	return new ((context instanceof theWindow.BaseAudioContext) ? theWindow.AudioWorkletNode : stdAudioWorkletNode)(context, name, options);
+	return new (
+		context instanceof theWindow?.BaseAudioContext
+			? theWindow?.AudioWorkletNode
+			: stdAudioWorkletNode
+	)(context, name, options);
 }
 
 /**
