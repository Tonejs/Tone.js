import { expect } from "chai";
<<<<<<< HEAD
import { Offline } from "test/helper/Offline";
import { getContext } from "../Global";
import { ListenerClass } from "./Listener";
=======
import { Offline } from "../../../test/helper/Offline.js";
import { getContext } from "../Global.js";
import { ListenerClass } from "./Listener.js";
>>>>>>> 73f158f6

describe("Listener", () => {
	it("creates itself on the context", () => {
		expect(getContext().listener).instanceOf(ListenerClass);
	});

	it("can get and set values as an object", () => {
		// can get and set some values
		Offline(({ listener }) => {
			expect(listener.get()).to.have.property("positionX");
			expect(listener.get()).to.have.property("positionY");
			expect(listener.get()).to.have.property("positionZ");
			expect(listener.get()).to.have.property("forwardZ");
			expect(listener.get()).to.have.property("upY");
		});
	});
});<|MERGE_RESOLUTION|>--- conflicted
+++ resolved
@@ -1,13 +1,7 @@
 import { expect } from "chai";
-<<<<<<< HEAD
-import { Offline } from "test/helper/Offline";
-import { getContext } from "../Global";
-import { ListenerClass } from "./Listener";
-=======
 import { Offline } from "../../../test/helper/Offline.js";
 import { getContext } from "../Global.js";
 import { ListenerClass } from "./Listener.js";
->>>>>>> 73f158f6
 
 describe("Listener", () => {
 	it("creates itself on the context", () => {
