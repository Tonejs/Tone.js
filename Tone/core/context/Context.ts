--- conflicted
+++ resolved
@@ -113,10 +113,6 @@
 			// custom context provided, latencyHint unknown (unless explicitly provided in options)
 			this._latencyHint = arguments[0]?.latencyHint || "";
 		} else {
-<<<<<<< HEAD
-			// eslint-disable-next-line no-console
-=======
->>>>>>> a3f5c62f
 			this._context = createAudioContext({
 				latencyHint: options.latencyHint,
 				sampleRate: options.sampleRate,
