--- conflicted
+++ resolved
@@ -9,11 +9,7 @@
  * Generate a buffer by rendering all of the Tone.js code within the callback using the OfflineAudioContext.
  * The OfflineAudioContext is capable of rendering much faster than real time in many cases.
  * The callback function also passes in an offline instance of {@link Context} which can be used
-<<<<<<< HEAD
- * to schedule events along the Transport. 
-=======
  * to schedule events along the Transport.
->>>>>>> 73f158f6
  * @param  callback  All Tone.js nodes which are created and scheduled within this callback are recorded into the output Buffer.
  * @param  duration     the amount of time to record for.
  * @return  The promise which is invoked with the ToneAudioBuffer of the recorded output.
