--- conflicted
+++ resolved
@@ -1,17 +1,4 @@
 import { expect } from "chai";
-<<<<<<< HEAD
-import { ConstantOutput } from "test/helper/ConstantOutput";
-import { Offline } from "test/helper/Offline";
-import { ONLINE_TESTING } from "test/helper/Supports";
-import { TransportClass } from "../clock/Transport";
-import { getContext } from "../Global";
-import { createAudioContext } from "./AudioContext";
-import { Context } from "./Context";
-import { DestinationClass } from "./Destination";
-import { ListenerClass } from "./Listener";
-import { DrawClass } from "../util/Draw";
-import { connect } from "./ToneAudioNode";
-=======
 import { ConstantOutput } from "../../../test/helper/ConstantOutput.js";
 import { Offline } from "../../../test/helper/Offline.js";
 import { TransportClass } from "../clock/Transport.js";
@@ -22,7 +9,6 @@
 import { ListenerClass } from "./Listener.js";
 import { DrawClass } from "../util/Draw.js";
 import { connect } from "./ToneAudioNode.js";
->>>>>>> 73f158f6
 
 describe("Context", () => {
 	it("creates and disposes the classes attached to the context", async () => {
