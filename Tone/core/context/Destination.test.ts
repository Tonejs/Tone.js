--- conflicted
+++ resolved
@@ -1,19 +1,10 @@
 import { expect } from "chai";
-<<<<<<< HEAD
-import { warns } from "test/helper/Basic";
-import { Offline } from "test/helper/Offline";
-import { PassAudio } from "test/helper/PassAudio";
-import { Oscillator } from "Tone/source/oscillator/Oscillator";
-import { getContext } from "../Global";
-import { DestinationClass } from "./Destination";
-=======
 import { warns } from "../../../test/helper/Basic.js";
 import { Offline } from "../../../test/helper/Offline.js";
 import { PassAudio } from "../../../test/helper/PassAudio.js";
 import { Oscillator } from "../../source/oscillator/Oscillator.js";
 import { getContext } from "../Global.js";
 import { DestinationClass } from "./Destination.js";
->>>>>>> 73f158f6
 
 describe("Destination", () => {
 	it("creates itself on the context", () => {
