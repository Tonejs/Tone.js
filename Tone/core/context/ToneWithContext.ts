--- conflicted
+++ resolved
@@ -1,17 +1,3 @@
-<<<<<<< HEAD
-import { getContext } from "../Global";
-import { Tone } from "../Tone";
-import { FrequencyClass } from "../type/Frequency";
-import { TimeClass } from "../type/Time";
-import { TransportTimeClass } from "../type/TransportTime";
-import { Frequency, Hertz, Seconds, Ticks, Time } from "../type/Units";
-import { assertUsedScheduleTime } from "../util/Debug";
-import {
-	getDefaultsFromInstance,
-	optionsFromArguments,
-} from "../util/Defaults";
-import { RecursivePartial } from "../util/Interface";
-=======
 import { getContext } from "../Global.js";
 import { Tone } from "../Tone.js";
 import { FrequencyClass } from "../type/Frequency.js";
@@ -24,7 +10,6 @@
 	optionsFromArguments,
 } from "../util/Defaults.js";
 import { RecursivePartial } from "../util/Interface.js";
->>>>>>> 73f158f6
 import {
 	isArray,
 	isBoolean,
@@ -32,15 +17,9 @@
 	isNumber,
 	isString,
 	isUndef,
-<<<<<<< HEAD
-} from "../util/TypeCheck";
-import { BaseContext } from "./BaseContext";
-import type { TransportClass } from "../clock/Transport";
-=======
 } from "../util/TypeCheck.js";
 import { BaseContext } from "./BaseContext.js";
 import type { TransportClass } from "../clock/Transport.js";
->>>>>>> 73f158f6
 
 /**
  * A unit which process audio
@@ -53,11 +32,7 @@
  * The Base class for all nodes that have an AudioContext.
  */
 export abstract class ToneWithContext<
-<<<<<<< HEAD
-	Options extends ToneWithContextOptions
-=======
 	Options extends ToneWithContextOptions,
->>>>>>> 73f158f6
 > extends Tone {
 	/**
 	 * The context belonging to the node.
