--- conflicted
+++ resolved
@@ -1,13 +1,3 @@
-<<<<<<< HEAD
-import { BaseContext } from "./BaseContext";
-import { Seconds } from "../type/Units";
-import { AnyAudioContext } from "./AudioContext";
-
-type Draw = import("../util/Draw").DrawClass;
-type Destination = import("./Destination").DestinationClass;
-type Transport = import("../clock/Transport").TransportClass;
-type Listener = import("./Listener").ListenerClass;
-=======
 import { BaseContext } from "./BaseContext.js";
 import { Seconds } from "../type/Units.js";
 import { AnyAudioContext } from "./AudioContext.js";
@@ -15,7 +5,6 @@
 import type { DestinationClass as Destination } from "./Destination.js";
 import type { TransportClass as Transport } from "../clock/Transport.js";
 import type { ListenerClass as Listener } from "./Listener.js";
->>>>>>> 73f158f6
 
 export class DummyContext extends BaseContext {
 	//---------------------------
