import { Volume } from "../../component/channel/Volume.js";
import { Decibels } from "../type/Units.js";
import { optionsFromArguments } from "../util/Defaults.js";
import { onContextClose, onContextInit } from "./ContextInitialization.js";
import { Gain } from "./Gain.js";
import { Param } from "./Param.js";
import {
	connectSeries,
	ToneAudioNode,
	ToneAudioNodeOptions,
} from "./ToneAudioNode.js";

interface DestinationOptions extends ToneAudioNodeOptions {
	volume: Decibels;
	mute: boolean;
}

/**
 * A single master output which is connected to the
 * AudioDestinationNode (aka your speakers).
 * It provides useful conveniences such as the ability
 * to set the volume and mute the entire application.
 * It also gives you the ability to apply master effects to your application.
 *
 * @example
 * const oscillator = new Tone.Oscillator().start();
 * // the audio will go from the oscillator to the speakers
 * oscillator.connect(Tone.getDestination());
 * // a convenience for connecting to the master output is also provided:
 * oscillator.toDestination();
 * @category Core
 */
export class DestinationClass extends ToneAudioNode<DestinationOptions> {
<<<<<<< HEAD

=======
>>>>>>> 73f158f6
	readonly name: string = "Destination";

	input: Volume = new Volume({ context: this.context });
	output: Gain = new Gain({ context: this.context });

	/**
	 * The volume of the master output in decibels. -Infinity is silent, and 0 is no change.
	 * @example
	 * const osc = new Tone.Oscillator().toDestination();
	 * osc.start();
	 * // ramp the volume down to silent over 10 seconds
	 * Tone.getDestination().volume.rampTo(-Infinity, 10);
	 */
	volume: Param<"decibels"> = this.input.volume;

	constructor(options: Partial<DestinationOptions>);
	constructor() {
<<<<<<< HEAD

		super(optionsFromArguments(DestinationClass.getDefaults(), arguments));
		const options = optionsFromArguments(DestinationClass.getDefaults(), arguments);

		connectSeries(this.input, this.output, this.context.rawContext.destination);
=======
		const options = optionsFromArguments(
			DestinationClass.getDefaults(),
			arguments
		);
		super(options);

		connectSeries(
			this.input,
			this.output,
			this.context.rawContext.destination
		);
>>>>>>> 73f158f6

		this.mute = options.mute;
		this._internalChannels = [
			this.input,
			this.context.rawContext.destination,
			this.output,
		];
	}

	static getDefaults(): DestinationOptions {
		return Object.assign(ToneAudioNode.getDefaults(), {
			mute: false,
			volume: 0,
		});
	}

	/**
	 * Mute the output.
	 * @example
	 * const oscillator = new Tone.Oscillator().start().toDestination();
	 * setTimeout(() => {
	 * 	// mute the output
	 * 	Tone.Destination.mute = true;
	 * }, 1000);
	 */
	get mute(): boolean {
		return this.input.mute;
	}
	set mute(mute: boolean) {
		this.input.mute = mute;
	}

	/**
	 * Add a master effects chain. NOTE: this will disconnect any nodes which were previously
	 * chained in the master effects chain.
	 * @param args All arguments will be connected in a row and the Master will be routed through it.
	 * @example
	 * // route all audio through a filter and compressor
	 * const lowpass = new Tone.Filter(800, "lowpass");
	 * const compressor = new Tone.Compressor(-18);
	 * Tone.Destination.chain(lowpass, compressor);
	 */
	chain(...args: Array<AudioNode | ToneAudioNode>): this {
		this.input.disconnect();
		args.unshift(this.input);
		args.push(this.output);
		connectSeries(...args);
		return this;
	}

	/**
	 * The maximum number of channels the system can output
	 * @example
	 * console.log(Tone.Destination.maxChannelCount);
	 */
	get maxChannelCount(): number {
		return this.context.rawContext.destination.maxChannelCount;
	}

	/**
	 * Clean up
	 */
	dispose(): this {
		super.dispose();
		this.volume.dispose();
		return this;
	}
}

//-------------------------------------
// 	INITIALIZATION
//-------------------------------------

<<<<<<< HEAD
onContextInit(context => {
=======
onContextInit((context) => {
>>>>>>> 73f158f6
	context.destination = new DestinationClass({ context });
});

onContextClose((context) => {
	context.destination.dispose();
});<|MERGE_RESOLUTION|>--- conflicted
+++ resolved
@@ -31,10 +31,6 @@
  * @category Core
  */
 export class DestinationClass extends ToneAudioNode<DestinationOptions> {
-<<<<<<< HEAD
-
-=======
->>>>>>> 73f158f6
 	readonly name: string = "Destination";
 
 	input: Volume = new Volume({ context: this.context });
@@ -52,13 +48,6 @@
 
 	constructor(options: Partial<DestinationOptions>);
 	constructor() {
-<<<<<<< HEAD
-
-		super(optionsFromArguments(DestinationClass.getDefaults(), arguments));
-		const options = optionsFromArguments(DestinationClass.getDefaults(), arguments);
-
-		connectSeries(this.input, this.output, this.context.rawContext.destination);
-=======
 		const options = optionsFromArguments(
 			DestinationClass.getDefaults(),
 			arguments
@@ -70,7 +59,6 @@
 			this.output,
 			this.context.rawContext.destination
 		);
->>>>>>> 73f158f6
 
 		this.mute = options.mute;
 		this._internalChannels = [
@@ -144,11 +132,7 @@
 // 	INITIALIZATION
 //-------------------------------------
 
-<<<<<<< HEAD
-onContextInit(context => {
-=======
 onContextInit((context) => {
->>>>>>> 73f158f6
 	context.destination = new DestinationClass({ context });
 });
 
