--- conflicted
+++ resolved
@@ -2,9 +2,6 @@
 
 type Letter = "C" | "D" | "E" | "F" | "G" | "A" | "B";
 type Accidental = "bb" | "b" | "" | "#" | "x";
-<<<<<<< HEAD
-type Octave = -4 | -3 | -2 | -1 | 0 | 1 | 2 | 3 | 4 | 5 | 6 | 7 | 8 | 9 | 10 | 11;
-=======
 type Octave =
 	| -4
 	| -3
@@ -22,7 +19,6 @@
 	| 9
 	| 10
 	| 11;
->>>>>>> 73f158f6
 
 /**
  * A note in Scientific pitch notation.
@@ -32,15 +28,10 @@
  */
 export type Note = `${Letter}${Accidental}${Octave}`;
 
-<<<<<<< HEAD
-type IntegerRange<N extends number, A extends any[] = []> =
-    A["length"] extends N ? A[number] : IntegerRange<N, [...A, A["length"]]>;
-=======
 type IntegerRange<
 	N extends number,
 	A extends any[] = [],
 > = A["length"] extends N ? A[number] : IntegerRange<N, [...A, A["length"]]>;
->>>>>>> 73f158f6
 
 /**
  * A number representing a midi note. Integers between 0-127
