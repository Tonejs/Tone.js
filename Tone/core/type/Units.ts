export * from "./NoteUnits.js";

import { Note } from "./NoteUnits.js";

/**
 * A number representing a time in seconds
 * @category Unit
 */
export type Seconds = number;

/**
 * A number used to measure the intensity of a sound on a logarithmic scale.
 * @category Unit
 */
export type Decibels = number;

/**
 * A number that is between [0, 1]
 * @category Unit
 */
export type NormalRange = number;

/**
 * A number that is between [-1, 1]
 * @category Unit
 */
export type AudioRange = number;

/**
 * Half-step note increments, i.e. 12 is an octave above the root. and 1 is a half-step up.
 * @category Unit
 */
export type Interval = number;

/**
 * A number representing the multiplication factor applied to a signal
 * @category Unit
 */
export type GainFactor = number;

/**
 * A number greater than or equal to 0.
 * @category Unit
 */
export type Positive = number;

/**
 * Represents a subdivision of a measure.
 * The number represents the subdivision. "t" represents a triplet. A "." add a half.
 * e.g. "4n" is a quarter note, "4t" is a quarter note triplet, and "4n." is a dotted quarter note.
 * @category Unit
 */
<<<<<<< HEAD
export type Subdivision = "1m" | "1n" | "1n." | `${2 | 4 | 8 | 16 | 32 | 64 | 128 | 256}${"n" | "n." | "t"}` | "0";
=======
export type Subdivision =
	| "1m"
	| "1n"
	| "1n."
	| `${2 | 4 | 8 | 16 | 32 | 64 | 128 | 256}${"n" | "n." | "t"}`
	| "0";
>>>>>>> 73f158f6
/**
 * A time object has a subdivision as the keys and a number as the values.
 * @example
 * Tone.Time({
 * 	"2n": 1,
 * 	"8n": 3
 * }).valueOf(); // 2n + 8n * 3
 * @category Unit
 */
export type TimeObject = {
	[sub in Subdivision]?: number;
};

/**
 * Time can be described in a number of ways. Read more [Time](https://github.com/Tonejs/Tone.js/wiki/Time).
 * * Numbers, which will be taken literally as the time (in seconds).
 * * Notation, ("4n", "8t") describes time in BPM and time signature relative values.
 * * TransportTime, ("4:3:2") will also provide tempo and time signature relative times in the form BARS:QUARTERS:SIXTEENTHS.
 * * Frequency, ("8hz") is converted to the length of the cycle in seconds.
 * * Now-Relative, ("+1") prefix any of the above with "+" and it will be interpreted as "the current time plus whatever expression follows".
 * * Object, ({"4n" : 3, "8t" : -1}). The resulting time is equal to the sum of all of the keys multiplied by the values in the object.
 * * No Argument, for methods which accept time, no argument will be interpreted as "now" (i.e. the currentTime).
 * @category Unit
 */
export type Time = string | Seconds | TimeObject | Subdivision;

/**
 * Frequency can be described similar to time, except ultimately the
 * values are converted to frequency instead of seconds. A number
 * is taken literally as the value in hertz. Additionally any of the
 * Time encodings can be used. Note names in the form
 * of NOTE OCTAVE (i.e. C4) are also accepted and converted to their
 * frequency value.
 * @category Unit
 */
export type Frequency = Subdivision | Note | string | Hertz;

/**
 *
 * @category Unit
 */
export type TimeSignature = number | number[];

/**
 * TransportTime describes a position along the Transport's timeline. It is
 * similar to Time in that it uses all the same encodings, but TransportTime specifically
 * pertains to the Transport's timeline, which is startable, stoppable, loopable, and seekable.
 * [Read more](https://github.com/Tonejs/Tone.js/wiki/TransportTime)
 * @category Unit
 */
export type TransportTime = Time;

/**
 * Ticks are the basic subunit of the Transport. They are
 * the smallest unit of time that the Transport supports.
 * @category Unit
 */
export type Ticks = number;

/**
 * Beats per minute
 * @category Unit
 */
export type BPM = number;

/**
 * Angle between 0 and 360.
 * @category Unit
 */
export type Degrees = number;

/**
 * Angle between 0 and 2 * PI.
 * @category Unit
 */
export type Radians = number;

/**
 * A colon-separated representation of time in the form of
 * Bars:Beats:Sixteenths.
 * @category Unit
 */
export type BarsBeatsSixteenths = `${number}:${number}:${number}`;
/**
 * Sampling is the reduction of a continuous signal to a discrete signal.
 * Audio is typically sampled 44100 times per second.
 * @category Unit
 */
export type Samples = number;

/**
 * Hertz are a frequency representation defined as one cycle per second.
 * @category Unit
 */
export type Hertz = number;

/**
 * A Cent is 1/100th of a semitone.
 * e.g. a value of 50 cents would be halfway between two intervals.
 * @category Unit
 */
export type Cents = number;

/**
 * One millisecond is a thousandth of a second.
 * @category Unit
 */
export type Milliseconds = number;

/**
 * A value which is a power of 2
 * @category Unit
 */
export type PowerOfTwo = number;

/**
 * Map the unit name to a unit value
 */
export interface UnitMap {
	number: number;
	decibels: Decibels;
	normalRange: NormalRange;
	audioRange: AudioRange;
	gain: GainFactor;
	positive: Positive;
	time: Time;
	frequency: Frequency;
	transportTime: TransportTime;
	ticks: Ticks;
	bpm: BPM;
	degrees: Degrees;
	radians: Radians;
	samples: Samples;
	hertz: Hertz;
	cents: Cents;
}

/**
 * All of the unit types
 * @category Unit
 */
export type Unit = UnitMap[keyof UnitMap];

/**
 * All of the unit names
 * @category Unit
 */
export type UnitName = keyof UnitMap;<|MERGE_RESOLUTION|>--- conflicted
+++ resolved
@@ -50,16 +50,12 @@
  * e.g. "4n" is a quarter note, "4t" is a quarter note triplet, and "4n." is a dotted quarter note.
  * @category Unit
  */
-<<<<<<< HEAD
-export type Subdivision = "1m" | "1n" | "1n." | `${2 | 4 | 8 | 16 | 32 | 64 | 128 | 256}${"n" | "n." | "t"}` | "0";
-=======
 export type Subdivision =
 	| "1m"
 	| "1n"
 	| "1n."
 	| `${2 | 4 | 8 | 16 | 32 | 64 | 128 | 256}${"n" | "n." | "t"}`
 	| "0";
->>>>>>> 73f158f6
 /**
  * A time object has a subdivision as the keys and a number as the values.
  * @example
