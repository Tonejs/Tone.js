--- conflicted
+++ resolved
@@ -1,18 +1,3 @@
-<<<<<<< HEAD
-export { getContext, setContext } from "./core/Global";
-import { Context } from "./core/context/Context";
-export * from "./classes";
-export * from "./version";
-import { getContext } from "./core/Global";
-import { ToneAudioBuffer } from "./core/context/ToneAudioBuffer";
-export { start } from "./core/Global";
-import { Seconds } from "./core/type/Units";
-export { supported } from "./core/context/AudioContext";
-import type { TransportClass } from "./core/clock/Transport";
-import type { DestinationClass } from "./core/context/Destination";
-import type { DrawClass } from "./core/util/Draw";
-import type { ListenerClass } from "./core/context/Listener";
-=======
 export { getContext, setContext } from "./core/Global.js";
 import { Context } from "./core/context/Context.js";
 export * from "./classes.js";
@@ -26,7 +11,6 @@
 import type { DestinationClass } from "./core/context/Destination.js";
 import type { DrawClass } from "./core/util/Draw.js";
 import type { ListenerClass } from "./core/context/Listener.js";
->>>>>>> 73f158f6
 
 /**
  * The current audio context time of the global {@link BaseContext}.
@@ -135,13 +119,8 @@
 }
 
 // this fills in name changes from 13.x to 14.x
-<<<<<<< HEAD
-import { ToneAudioBuffers } from "./core/context/ToneAudioBuffers";
-import { ToneBufferSource } from "./source/buffer/ToneBufferSource";
-=======
 import { ToneAudioBuffers } from "./core/context/ToneAudioBuffers.js";
 import { ToneBufferSource } from "./source/buffer/ToneBufferSource.js";
->>>>>>> 73f158f6
 /** @deprecated Use {@link ToneAudioBuffer} */
 export const Buffer: typeof ToneAudioBuffer = ToneAudioBuffer;
 /** @deprecated Use {@link ToneAudioBuffers} */
