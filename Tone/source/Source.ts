import { Volume } from "../component/channel/Volume.js";
import "../core/context/Destination.js";
import "../core/clock/Transport.js";
import { Param } from "../core/context/Param.js";
import {
	OutputNode,
	ToneAudioNode,
	ToneAudioNodeOptions,
} from "../core/context/ToneAudioNode.js";
import { Decibels, Seconds, Time } from "../core/type/Units.js";
import { defaultArg } from "../core/util/Defaults.js";
import { noOp, readOnly } from "../core/util/Interface.js";
import {
	BasicPlaybackState,
	StateTimeline,
	StateTimelineEvent,
} from "../core/util/StateTimeline.js";
import { isDefined, isUndef } from "../core/util/TypeCheck.js";
import { assert, assertContextRunning } from "../core/util/Debug.js";
import { GT } from "../core/util/Math.js";

type onStopCallback = (source: Source<any>) => void;

export interface SourceOptions extends ToneAudioNodeOptions {
	volume: Decibels;
	mute: boolean;
	onstop: onStopCallback;
}

/**
 * Base class for sources.
 * start/stop of this.context.transport.
 *
 * ```
 * // Multiple state change events can be chained together,
 * // but must be set in the correct order and with ascending times
 * // OK
 * state.start().stop("+0.2");
 * // OK
 * state.start().stop("+0.2").start("+0.4").stop("+0.7")
 * // BAD
 * state.stop("+0.2").start();
 * // BAD
 * state.start("+0.3").stop("+0.2");
 * ```
 */
export abstract class Source<
	Options extends SourceOptions,
> extends ToneAudioNode<Options> {
	/**
	 * The output volume node
	 */
	private _volume: Volume;

	/**
	 * The output node
	 */
	output: OutputNode;

	/**
	 * Sources have no inputs
	 */
	input = undefined;

	/**
	 * The volume of the output in decibels.
	 * @example
	 * const source = new Tone.PWMOscillator().toDestination();
	 * source.volume.value = -6;
	 */
	volume: Param<"decibels">;

	/**
	 * The callback to invoke when the source is stopped.
	 */
	onstop: onStopCallback;

	/**
	 * Keep track of the scheduled state.
	 */
	protected _state: StateTimeline<{
		duration?: Seconds;
		offset?: Seconds;
		/**
		 * Either the buffer is explicitly scheduled to end using the stop method,
		 * or it's implicitly ended when the buffer is over.
		 */
		implicitEnd?: boolean;
	}> = new StateTimeline("stopped");

	/**
	 * The synced `start` callback function from the transport
	 */
	protected _synced = false;

	/**
	 * Keep track of all of the scheduled event ids
	 */
	private _scheduled: number[] = [];

	/**
	 * Placeholder functions for syncing/unsyncing to transport
	 */
	private _syncedStart: (time: Seconds, offset: Seconds) => void = noOp;
	private _syncedStop: (time: Seconds) => void = noOp;

	constructor(options: SourceOptions) {
		super(options);
		this._state.memory = 100;
		this._state.increasing = true;

		this._volume = this.output = new Volume({
			context: this.context,
			mute: options.mute,
			volume: options.volume,
		});
		this.volume = this._volume.volume;
		readOnly(this, "volume");
		this.onstop = options.onstop;
	}

	static getDefaults(): SourceOptions {
		return Object.assign(ToneAudioNode.getDefaults(), {
			mute: false,
			onstop: noOp,
			volume: 0,
		});
	}

	/**
	 * Returns the playback state of the source, either "started" or "stopped".
	 * @example
	 * const player = new Tone.Player("https://tonejs.github.io/audio/berklee/ahntone_c3.mp3", () => {
	 * 	player.start();
	 * 	console.log(player.state);
	 * }).toDestination();
	 */
	get state(): BasicPlaybackState {
		if (this._synced) {
			if (this.context.transport.state === "started") {
				return this._state.getValueAtTime(
					this.context.transport.seconds
				) as BasicPlaybackState;
			} else {
				return "stopped";
			}
		} else {
			return this._state.getValueAtTime(this.now()) as BasicPlaybackState;
		}
	}

	/**
	 * Mute the output.
	 * @example
	 * const osc = new Tone.Oscillator().toDestination().start();
	 * // mute the output
	 * osc.mute = true;
	 */
	get mute(): boolean {
		return this._volume.mute;
	}
	set mute(mute: boolean) {
		this._volume.mute = mute;
	}

	// overwrite these functions
	protected abstract _start(time: Time, offset?: Time, duration?: Time): void;
	protected abstract _stop(time: Time): void;
	protected abstract _restart(
		time: Seconds,
		offset?: Time,
		duration?: Time
	): void;

	/**
	 * Ensure that the scheduled time is not before the current time.
	 * Should only be used when scheduled unsynced.
	 */
	private _clampToCurrentTime(time: Seconds): Seconds {
		if (this._synced) {
			return time;
		} else {
			return Math.max(time, this.context.currentTime);
		}
	}

	/**
	 * Start the source at the specified time. If no time is given,
	 * start the source now.
	 * @param  time When the source should be started.
	 * @example
	 * const source = new Tone.Oscillator().toDestination();
	 * source.start("+0.5"); // starts the source 0.5 seconds from now
	 */
	start(time?: Time, offset?: Time, duration?: Time): this {
		let computedTime =
			isUndef(time) && this._synced
				? this.context.transport.seconds
				: this.toSeconds(time);
		computedTime = this._clampToCurrentTime(computedTime);
		// if it's started, stop it and restart it
		if (
			!this._synced &&
			this._state.getValueAtTime(computedTime) === "started"
		) {
			// time should be strictly greater than the previous start time
			assert(
				GT(
					computedTime,
					(this._state.get(computedTime) as StateTimelineEvent).time
				),
				"Start time must be strictly greater than previous start time"
			);
			this._state.cancel(computedTime);
			this._state.setStateAtTime("started", computedTime);
			this.log("restart", computedTime);
			this.restart(computedTime, offset, duration);
		} else {
			this.log("start", computedTime);
			this._state.setStateAtTime("started", computedTime);
			if (this._synced) {
				// add the offset time to the event
				const event = this._state.get(computedTime);
				if (event) {
					event.offset = this.toSeconds(defaultArg(offset, 0));
					event.duration = duration
						? this.toSeconds(duration)
						: undefined;
				}
				const sched = this.context.transport.schedule((t) => {
					this._start(t, offset, duration);
				}, computedTime);
				this._scheduled.push(sched);

				// if the transport is already started
				// and the time is greater than where the transport is
				if (
					this.context.transport.state === "started" &&
					this.context.transport.getSecondsAtTime(this.immediate()) >
						computedTime
				) {
					this._syncedStart(
						this.now(),
						this.context.transport.seconds
					);
				}
			} else {
				assertContextRunning(this.context);
				this._start(computedTime, offset, duration);
			}
		}
		return this;
	}

	/**
	 * Stop the source at the specified time. If no time is given,
	 * stop the source now.
	 * @param  time When the source should be stopped.
	 * @example
	 * const source = new Tone.Oscillator().toDestination();
	 * source.start();
	 * source.stop("+0.5"); // stops the source 0.5 seconds from now
	 */
	stop(time?: Time): this {
		let computedTime =
			isUndef(time) && this._synced
				? this.context.transport.seconds
				: this.toSeconds(time);
		computedTime = this._clampToCurrentTime(computedTime);
		if (
			this._state.getValueAtTime(computedTime) === "started" ||
			isDefined(this._state.getNextState("started", computedTime))
		) {
			this.log("stop", computedTime);
			if (!this._synced) {
				this._stop(computedTime);
			} else {
				const sched = this.context.transport.schedule(
					this._stop.bind(this),
					computedTime
				);
				this._scheduled.push(sched);
			}
			this._state.cancel(computedTime);
			this._state.setStateAtTime("stopped", computedTime);
		}
		return this;
	}

	/**
	 * Restart the source.
	 */
	restart(time?: Time, offset?: Time, duration?: Time): this {
		time = this.toSeconds(time);
		if (this._state.getValueAtTime(time) === "started") {
			this._state.cancel(time);
			this._restart(time, offset, duration);
		}
		return this;
	}

	/**
	 * Sync the source to the Transport so that all subsequent
	 * calls to `start` and `stop` are synced to the TransportTime
	 * instead of the AudioContext time.
	 *
	 * @example
	 * const osc = new Tone.Oscillator().toDestination();
	 * // sync the source so that it plays between 0 and 0.3 on the Transport's timeline
	 * osc.sync().start(0).stop(0.3);
	 * // start the transport.
	 * Tone.Transport.start();
	 * // set it to loop once a second
	 * Tone.Transport.loop = true;
	 * Tone.Transport.loopEnd = 1;
	 */
	sync(): this {
		if (!this._synced) {
			this._synced = true;
			this._syncedStart = (time, offset) => {
				if (GT(offset, 0)) {
					// get the playback state at that time
					const stateEvent = this._state.get(offset);
					// listen for start events which may occur in the middle of the sync'ed time
					if (
						stateEvent &&
						stateEvent.state === "started" &&
						stateEvent.time !== offset
					) {
						// get the offset
						const startOffset =
							offset - this.toSeconds(stateEvent.time);
						let duration: number | undefined;
						if (stateEvent.duration) {
							duration =
								this.toSeconds(stateEvent.duration) -
								startOffset;
						}
						this._start(
							time,
							this.toSeconds(stateEvent.offset) + startOffset,
							duration
						);
					}
				}
			};
			this._syncedStop = (time) => {
				const seconds = this.context.transport.getSecondsAtTime(
					Math.max(time - this.sampleTime, 0)
				);
				if (this._state.getValueAtTime(seconds) === "started") {
					this._stop(time);
				}
			};
			this.context.transport.on("start", this._syncedStart);
			this.context.transport.on("loopStart", this._syncedStart);
			this.context.transport.on("stop", this._syncedStop);
			this.context.transport.on("pause", this._syncedStop);
			this.context.transport.on("loopEnd", this._syncedStop);
		}
		return this;
	}

	/**
<<<<<<< HEAD
	 * Unsync the source to the Transport. 
=======
	 * Unsync the source to the Transport.
>>>>>>> 73f158f6
	 * @see {@link sync}
	 */
	unsync(): this {
		if (this._synced) {
			this.context.transport.off("stop", this._syncedStop);
			this.context.transport.off("pause", this._syncedStop);
			this.context.transport.off("loopEnd", this._syncedStop);
			this.context.transport.off("start", this._syncedStart);
			this.context.transport.off("loopStart", this._syncedStart);
		}
		this._synced = false;
		// clear all of the scheduled ids
		this._scheduled.forEach((id) => this.context.transport.clear(id));
		this._scheduled = [];
		this._state.cancel(0);
		// stop it also
		this._stop(0);
		return this;
	}

	/**
	 * Clean up.
	 */
	dispose(): this {
		super.dispose();
		this.onstop = noOp;
		this.unsync();
		this._volume.dispose();
		this._state.dispose();
		return this;
	}
}<|MERGE_RESOLUTION|>--- conflicted
+++ resolved
@@ -362,11 +362,7 @@
 	}
 
 	/**
-<<<<<<< HEAD
-	 * Unsync the source to the Transport. 
-=======
 	 * Unsync the source to the Transport.
->>>>>>> 73f158f6
 	 * @see {@link sync}
 	 */
 	unsync(): this {
