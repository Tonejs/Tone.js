import {
	Cents,
	Degrees,
	Frequency,
	Seconds,
	Time,
} from "../../core/type/Units.js";
import { optionsFromArguments } from "../../core/util/Defaults.js";
import { readOnly } from "../../core/util/Interface.js";
import { isNumber, isString } from "../../core/util/TypeCheck.js";
import { Signal } from "../../signal/Signal.js";
import { Source } from "../Source.js";
import { AMOscillator } from "./AMOscillator.js";
import { FatOscillator } from "./FatOscillator.js";
import { FMOscillator } from "./FMOscillator.js";
import { Oscillator } from "./Oscillator.js";
import {
	generateWaveform,
	OmniOscillatorOptions,
	OmniOscillatorType,
	ToneOscillatorInterface,
	ToneOscillatorType,
} from "./OscillatorInterface.js";
import { PulseOscillator } from "./PulseOscillator.js";
import { PWMOscillator } from "./PWMOscillator.js";

export { OmniOscillatorOptions } from "./OscillatorInterface.js";

/**
 * All of the oscillator types that OmniOscillator can take on
 */
type AnyOscillator =
	| Oscillator
	| PWMOscillator
	| PulseOscillator
	| FatOscillator
	| AMOscillator
	| FMOscillator;

/**
 * All of the Oscillator constructor types mapped to their name.
 */
interface OmniOscillatorSource {
	fm: FMOscillator;
	am: AMOscillator;
	pwm: PWMOscillator;
	pulse: PulseOscillator;
	oscillator: Oscillator;
	fat: FatOscillator;
}

/**
 * The available oscillator types.
 */
export type OmniOscSourceType = keyof OmniOscillatorSource;

// Conditional Types
type IsAmOrFmOscillator<Osc, Ret> = Osc extends AMOscillator
	? Ret
	: Osc extends FMOscillator
		? Ret
		: undefined;
type IsFatOscillator<Osc, Ret> = Osc extends FatOscillator ? Ret : undefined;
type IsPWMOscillator<Osc, Ret> = Osc extends PWMOscillator ? Ret : undefined;
type IsPulseOscillator<Osc, Ret> = Osc extends PulseOscillator
	? Ret
	: undefined;
type IsFMOscillator<Osc, Ret> = Osc extends FMOscillator ? Ret : undefined;

type AnyOscillatorConstructor = new (...args: any[]) => AnyOscillator;

const OmniOscillatorSourceMap: {
	[key in OmniOscSourceType]: AnyOscillatorConstructor;
} = {
	am: AMOscillator,
	fat: FatOscillator,
	fm: FMOscillator,
	oscillator: Oscillator,
	pulse: PulseOscillator,
	pwm: PWMOscillator,
};

/**
 * OmniOscillator aggregates all of the oscillator types into one.
 * @example
 * return Tone.Offline(() => {
 * 	const omniOsc = new Tone.OmniOscillator("C#4", "pwm").toDestination().start();
 * }, 0.1, 1);
 * @category Source
 */
export class OmniOscillator<OscType extends AnyOscillator>
	extends Source<OmniOscillatorOptions>
	implements Omit<ToneOscillatorInterface, "type">
{
	readonly name: string = "OmniOscillator";

	readonly frequency: Signal<"frequency">;
	readonly detune: Signal<"cents">;

	/**
	 * The oscillator that can switch types
	 */
	private _oscillator!: AnyOscillator;

	/**
	 * the type of the oscillator source
	 */
	private _sourceType!: OmniOscSourceType;

	/**
	 * @param frequency The initial frequency of the oscillator.
	 * @param type The type of the oscillator.
	 */
	constructor(frequency?: Frequency, type?: OmniOscillatorType);
	constructor(options?: Partial<OmniOscillatorOptions>);
	constructor() {
		const options = optionsFromArguments(
			OmniOscillator.getDefaults(),
			arguments,
			["frequency", "type"]
		);
		super(options);

		this.frequency = new Signal({
			context: this.context,
			units: "frequency",
			value: options.frequency,
		});
		this.detune = new Signal({
			context: this.context,
			units: "cents",
			value: options.detune,
		});
		readOnly(this, ["frequency", "detune"]);

		// set the options
		this.set(options);
	}

	static getDefaults(): OmniOscillatorOptions {
		return Object.assign(
			Oscillator.getDefaults(),
			FMOscillator.getDefaults(),
			AMOscillator.getDefaults(),
			FatOscillator.getDefaults(),
			PulseOscillator.getDefaults(),
			PWMOscillator.getDefaults()
		);
	}

	/**
	 * start the oscillator
	 */
	protected _start(time: Time): void {
		this._oscillator.start(time);
	}

	/**
	 * start the oscillator
	 */
	protected _stop(time: Time): void {
		this._oscillator.stop(time);
	}

	protected _restart(time: Seconds): this {
		this._oscillator.restart(time);
		return this;
	}

	/**
	 * The type of the oscillator. Can be any of the basic types: sine, square, triangle, sawtooth. Or
	 * prefix the basic types with "fm", "am", or "fat" to use the FMOscillator, AMOscillator or FatOscillator
	 * types. The oscillator could also be set to "pwm" or "pulse". All of the parameters of the
	 * oscillator's class are accessible when the oscillator is set to that type, but throws an error
	 * when it's not.
	 * @example
	 * const omniOsc = new Tone.OmniOscillator().toDestination().start();
	 * omniOsc.type = "pwm";
	 * // modulationFrequency is parameter which is available
	 * // only when the type is "pwm".
	 * omniOsc.modulationFrequency.value = 0.5;
	 */
	get type(): OmniOscillatorType {
		let prefix = "";
		if (["am", "fm", "fat"].some((p) => this._sourceType === p)) {
			prefix = this._sourceType;
		}
		return (prefix + this._oscillator.type) as OmniOscillatorType;
	}
	set type(type) {
		if (type.substr(0, 2) === "fm") {
			this._createNewOscillator("fm");
			this._oscillator = this._oscillator as FMOscillator;
			this._oscillator.type = type.substr(2) as ToneOscillatorType;
		} else if (type.substr(0, 2) === "am") {
			this._createNewOscillator("am");
			this._oscillator = this._oscillator as AMOscillator;
			this._oscillator.type = type.substr(2) as ToneOscillatorType;
		} else if (type.substr(0, 3) === "fat") {
			this._createNewOscillator("fat");
			this._oscillator = this._oscillator as FatOscillator;
			this._oscillator.type = type.substr(3) as ToneOscillatorType;
		} else if (type === "pwm") {
			this._createNewOscillator("pwm");
			this._oscillator = this._oscillator as PWMOscillator;
		} else if (type === "pulse") {
			this._createNewOscillator("pulse");
		} else {
			this._createNewOscillator("oscillator");
			this._oscillator = this._oscillator as Oscillator;
			this._oscillator.type = type as ToneOscillatorType;
		}
	}

	/**
	 * The value is an empty array when the type is not "custom".
	 * This is not available on "pwm" and "pulse" oscillator types.
	 * @see {@link Oscillator.partials}
	 */
	get partials(): number[] {
		return this._oscillator.partials;
	}
	set partials(partials) {
		if (
			!this._getOscType(this._oscillator, "pulse") &&
			!this._getOscType(this._oscillator, "pwm")
		) {
			this._oscillator.partials = partials;
		}
	}

	get partialCount(): number {
		return this._oscillator.partialCount;
	}
	set partialCount(partialCount) {
		if (
			!this._getOscType(this._oscillator, "pulse") &&
			!this._getOscType(this._oscillator, "pwm")
		) {
			this._oscillator.partialCount = partialCount;
		}
	}

	set(props: Partial<OmniOscillatorOptions>): this {
		// make sure the type is set first
		if (Reflect.has(props, "type") && props.type) {
			this.type = props.type;
		}
		// then set the rest
		super.set(props);
		return this;
	}

	/**
	 * connect the oscillator to the frequency and detune signals
	 */
	private _createNewOscillator(oscType: OmniOscSourceType): void {
		if (oscType !== this._sourceType) {
			this._sourceType = oscType;
			const OscConstructor = OmniOscillatorSourceMap[oscType];
			// short delay to avoid clicks on the change
			const now = this.now();
			if (this._oscillator) {
				const oldOsc = this._oscillator;
				oldOsc.stop(now);
				// dispose the old one
				this.context.setTimeout(() => oldOsc.dispose(), this.blockTime);
			}
			this._oscillator = new OscConstructor({
				context: this.context,
			});
			this.frequency.connect(this._oscillator.frequency);
			this.detune.connect(this._oscillator.detune);
			this._oscillator.connect(this.output);
			this._oscillator.onstop = () => this.onstop(this);
			if (this.state === "started") {
				this._oscillator.start(now);
			}
		}
	}

	get phase(): Degrees {
		return this._oscillator.phase;
	}
	set phase(phase) {
		this._oscillator.phase = phase;
	}

	/**
	 * The source type of the oscillator.
	 * @example
	 * const omniOsc = new Tone.OmniOscillator(440, "fmsquare");
	 * console.log(omniOsc.sourceType); // 'fm'
	 */
	get sourceType(): OmniOscSourceType {
		return this._sourceType;
	}
	set sourceType(sType) {
		// the basetype defaults to sine
		let baseType = "sine";
		if (
			this._oscillator.type !== "pwm" &&
			this._oscillator.type !== "pulse"
		) {
			baseType = this._oscillator.type;
		}

		// set the type
		if (sType === "fm") {
			this.type = ("fm" + baseType) as OmniOscillatorType;
		} else if (sType === "am") {
			this.type = ("am" + baseType) as OmniOscillatorType;
		} else if (sType === "fat") {
			this.type = ("fat" + baseType) as OmniOscillatorType;
		} else if (sType === "oscillator") {
			this.type = baseType as OmniOscillatorType;
		} else if (sType === "pulse") {
			this.type = "pulse";
		} else if (sType === "pwm") {
			this.type = "pwm";
		}
	}

	private _getOscType<SourceType extends OmniOscSourceType>(
		osc: AnyOscillator,
		sourceType: SourceType
	): osc is OmniOscillatorSource[SourceType] {
		return osc instanceof OmniOscillatorSourceMap[sourceType];
	}

	/**
<<<<<<< HEAD
	 * The base type of the oscillator. 
=======
	 * The base type of the oscillator.
>>>>>>> 73f158f6
	 * @see {@link Oscillator.baseType}
	 * @example
	 * const omniOsc = new Tone.OmniOscillator(440, "fmsquare4");
	 * console.log(omniOsc.sourceType, omniOsc.baseType, omniOsc.partialCount);
	 */
	get baseType(): OscillatorType | "pwm" | "pulse" {
		return this._oscillator.baseType;
	}
	set baseType(baseType) {
		if (
			!this._getOscType(this._oscillator, "pulse") &&
			!this._getOscType(this._oscillator, "pwm") &&
			baseType !== "pulse" &&
			baseType !== "pwm"
		) {
			this._oscillator.baseType = baseType;
		}
	}

	/**
	 * The width of the oscillator when sourceType === "pulse".
	 * @see {@link PWMOscillator}
	 */
	get width(): IsPulseOscillator<OscType, Signal<"audioRange">> {
		if (this._getOscType(this._oscillator, "pulse")) {
			return this._oscillator.width as IsPulseOscillator<
				OscType,
				Signal<"audioRange">
			>;
		} else {
			return undefined as IsPulseOscillator<
				OscType,
				Signal<"audioRange">
			>;
		}
	}

	/**
	 * The number of detuned oscillators when sourceType === "fat".
	 * @see {@link FatOscillator.count}
	 */
	get count(): IsFatOscillator<OscType, number> {
		if (this._getOscType(this._oscillator, "fat")) {
			return this._oscillator.count as IsFatOscillator<OscType, number>;
		} else {
			return undefined as IsFatOscillator<OscType, number>;
		}
	}
	set count(count) {
		if (this._getOscType(this._oscillator, "fat") && isNumber(count)) {
			this._oscillator.count = count;
		}
	}

	/**
	 * The detune spread between the oscillators when sourceType === "fat".
	 * @see {@link FatOscillator.count}
	 */
	get spread(): IsFatOscillator<OscType, Cents> {
		if (this._getOscType(this._oscillator, "fat")) {
			return this._oscillator.spread as IsFatOscillator<OscType, Cents>;
		} else {
			return undefined as IsFatOscillator<OscType, Cents>;
		}
	}
	set spread(spread) {
		if (this._getOscType(this._oscillator, "fat") && isNumber(spread)) {
			this._oscillator.spread = spread;
		}
	}

	/**
<<<<<<< HEAD
	 * The type of the modulator oscillator. Only if the oscillator is set to "am" or "fm" types. 
=======
	 * The type of the modulator oscillator. Only if the oscillator is set to "am" or "fm" types.
>>>>>>> 73f158f6
	 * @see {@link AMOscillator} or {@link FMOscillator}
	 */
	get modulationType(): IsAmOrFmOscillator<OscType, ToneOscillatorType> {
		if (
			this._getOscType(this._oscillator, "fm") ||
			this._getOscType(this._oscillator, "am")
		) {
			return this._oscillator.modulationType as IsAmOrFmOscillator<
				OscType,
				ToneOscillatorType
			>;
		} else {
			return undefined as IsAmOrFmOscillator<OscType, ToneOscillatorType>;
		}
	}
	set modulationType(mType) {
		if (
			(this._getOscType(this._oscillator, "fm") ||
				this._getOscType(this._oscillator, "am")) &&
			isString(mType)
		) {
			this._oscillator.modulationType = mType;
		}
	}

	/**
	 * The modulation index when the sourceType === "fm"
	 * @see {@link FMOscillator}.
	 */
	get modulationIndex(): IsFMOscillator<OscType, Signal<"positive">> {
		if (this._getOscType(this._oscillator, "fm")) {
			return this._oscillator.modulationIndex as IsFMOscillator<
				OscType,
				Signal<"positive">
			>;
		} else {
			return undefined as IsFMOscillator<OscType, Signal<"positive">>;
		}
	}

	/**
	 * Harmonicity is the frequency ratio between the carrier and the modulator oscillators.
	 * @see {@link AMOscillator} or {@link FMOscillator}
	 */
	get harmonicity(): IsAmOrFmOscillator<OscType, Signal<"positive">> {
		if (
			this._getOscType(this._oscillator, "fm") ||
			this._getOscType(this._oscillator, "am")
		) {
			return this._oscillator.harmonicity as IsAmOrFmOscillator<
				OscType,
				Signal<"positive">
			>;
		} else {
			return undefined as IsAmOrFmOscillator<OscType, Signal<"positive">>;
		}
	}

	/**
	 * The modulationFrequency Signal of the oscillator when sourceType === "pwm"
	 * see {@link PWMOscillator}
	 * @min 0.1
	 * @max 5
	 */
	get modulationFrequency(): IsPWMOscillator<OscType, Signal<"frequency">> {
		if (this._getOscType(this._oscillator, "pwm")) {
			return this._oscillator.modulationFrequency as IsPWMOscillator<
				OscType,
				Signal<"frequency">
			>;
		} else {
			return undefined as IsPWMOscillator<OscType, Signal<"frequency">>;
		}
	}

	async asArray(length = 1024): Promise<Float32Array> {
		return generateWaveform(this, length);
	}

	dispose(): this {
		super.dispose();
		this.detune.dispose();
		this.frequency.dispose();
		this._oscillator.dispose();
		return this;
	}
}<|MERGE_RESOLUTION|>--- conflicted
+++ resolved
@@ -329,11 +329,7 @@
 	}
 
 	/**
-<<<<<<< HEAD
-	 * The base type of the oscillator. 
-=======
 	 * The base type of the oscillator.
->>>>>>> 73f158f6
 	 * @see {@link Oscillator.baseType}
 	 * @example
 	 * const omniOsc = new Tone.OmniOscillator(440, "fmsquare4");
@@ -406,11 +402,7 @@
 	}
 
 	/**
-<<<<<<< HEAD
-	 * The type of the modulator oscillator. Only if the oscillator is set to "am" or "fm" types. 
-=======
 	 * The type of the modulator oscillator. Only if the oscillator is set to "am" or "fm" types.
->>>>>>> 73f158f6
 	 * @see {@link AMOscillator} or {@link FMOscillator}
 	 */
 	get modulationType(): IsAmOrFmOscillator<OscType, ToneOscillatorType> {
