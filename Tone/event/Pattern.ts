import { Loop, LoopOptions } from "./Loop.js";
import { PatternGenerator, PatternName } from "./PatternGenerator.js";
import { ToneEventCallback } from "./ToneEvent.js";
import { optionsFromArguments } from "../core/util/Defaults.js";
import { Seconds } from "../core/type/Units.js";
import { noOp } from "../core/util/Interface.js";

export interface PatternOptions<ValueType> extends LoopOptions {
	pattern: PatternName;
	values: ValueType[];
	callback: (time: Seconds, value?: ValueType) => void;
}

/**
 * Pattern arpeggiates between the given notes
 * in a number of patterns.
 * @example
 * const pattern = new Tone.Pattern((time, note) => {
 * 	// the order of the notes passed in depends on the pattern
 * }, ["C2", "D4", "E5", "A6"], "upDown");
 * @category Event
 */
export class Pattern<ValueType> extends Loop<PatternOptions<ValueType>> {
	readonly name: string = "Pattern";

	/**
	 * The pattern generator function
	 */
	private _pattern: Iterator<number>;

	/**
	 * The current index
	 */
	private _index?: number;

	/**
	 * The current value
	 */
	private _value?: ValueType;

	/**
	 * Hold the pattern type
	 */
	private _type: PatternName;

	/**
	 * Hold the values
	 */
	private _values: ValueType[];

	/**
	 * The callback to be invoked at a regular interval
	 */
	callback: (time: Seconds, value?: ValueType) => void;

	/**
	 * @param  callback The callback to invoke with the event.
	 * @param  values The values to arpeggiate over.
	 * @param  pattern  The name of the pattern
	 */
	constructor(
		callback?: ToneEventCallback<ValueType>,
		values?: ValueType[],
		pattern?: PatternName
	);
	constructor(options?: Partial<PatternOptions<ValueType>>);
	constructor() {
		const options = optionsFromArguments(Pattern.getDefaults(), arguments, [
			"callback",
			"values",
			"pattern",
		]);
		super(options);

		this.callback = options.callback;
		this._values = options.values;
		this._pattern = PatternGenerator(
			options.values.length,
			options.pattern
		);
		this._type = options.pattern;
	}

	static getDefaults(): PatternOptions<any> {
		return Object.assign(Loop.getDefaults(), {
			pattern: "up" as const,
			values: [],
			callback: noOp,
		});
	}

	/**
	 * Internal function called when the notes should be called
	 */
	protected _tick(time: Seconds): void {
		const index = this._pattern.next() as IteratorResult<ValueType>;
		this._index = index.value;
		this._value = this._values[index.value];
		this.callback(time, this._value);
	}

	/**
	 * The array of events.
	 */
	get values(): ValueType[] {
		return this._values;
	}
	set values(val) {
		this._values = val;
		// reset the pattern
		this.pattern = this._type;
	}

	/**
	 * The current value of the pattern.
	 */
	get value(): ValueType | undefined {
		return this._value;
	}

	/**
	 * The current index of the pattern.
	 */
	get index(): number | undefined {
		return this._index;
	}

	/**
<<<<<<< HEAD
	 * The pattern type. 
=======
	 * The pattern type.
>>>>>>> 73f158f6
	 */
	get pattern(): PatternName {
		return this._type;
	}
	set pattern(pattern) {
		this._type = pattern;
		this._pattern = PatternGenerator(this._values.length, this._type);
	}
}<|MERGE_RESOLUTION|>--- conflicted
+++ resolved
@@ -126,11 +126,7 @@
 	}
 
 	/**
-<<<<<<< HEAD
-	 * The pattern type. 
-=======
 	 * The pattern type.
->>>>>>> 73f158f6
 	 */
 	get pattern(): PatternName {
 		return this._type;
