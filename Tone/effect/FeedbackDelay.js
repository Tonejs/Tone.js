--- conflicted
+++ resolved
@@ -47,41 +47,7 @@
 	Tone.FeedbackDelay.defaults = {
 		"delayTime" : 0.25,
 	};
-<<<<<<< HEAD
 
-	/**
-	 *  Sets the delay time
-	 *  
-	 *  @param {Tone.Time} delayTime 
-	 *  @param {Tone.Time=} rampTime time it takes to reach the desired delayTime
-	 */
-	Tone.FeedbackDelay.prototype.setDelayTime = function(delayTime, rampTime){
-		if (rampTime){
-			this.delayTime.linearRampToValueNow(this.toSeconds(delayTime), rampTime);
-		} else {
-			this.delayTime.setValue(this.toSeconds(delayTime));
-		}
-	};
-
-	/**
-	 * @return {number} the delay time
-	 */
-	Tone.FeedbackDelay.prototype.getDelayTime = function(){
-		return this.delayTime.getValue();
-	};
-
-	/**
-	 *  sets the params in bulk
-	 *  @param {Object} param 
-	 */
-	Tone.FeedbackDelay.prototype.set = function(params){
-		if (!this.isUndef(params.delayTime)) this.setDelayTime(params.delayTime);
-		Tone.FeedbackEffect.prototype.set.call(this, params);
-	};
-
-=======
-	
->>>>>>> c9865708
 	/**
 	 *  clean up
 	 *  @returns {Tone.FeedbackDelay} `this`
