import { Merge } from "../component/channel/Merge.js";
import { Gain } from "../core/context/Gain.js";
import { Seconds, Time } from "../core/type/Units.js";
import { optionsFromArguments } from "../core/util/Defaults.js";
import { Noise } from "../source/Noise.js";
import { Effect, EffectOptions } from "./Effect.js";
import { OfflineContext } from "../core/context/OfflineContext.js";
import { noOp } from "../core/util/Interface.js";
import { assertRange } from "../core/util/Debug.js";

interface ReverbOptions extends EffectOptions {
	decay: Seconds;
	preDelay: Seconds;
}

/**
 * Simple convolution created with decaying noise.
 * Generates an Impulse Response Buffer
 * with Tone.Offline then feeds the IR into ConvolverNode.
 * The impulse response generation is async, so you have
<<<<<<< HEAD
 * to wait until {@link ready} resolves before it will make a sound. 
=======
 * to wait until {@link ready} resolves before it will make a sound.
>>>>>>> 73f158f6
 *
 * Inspiration from [ReverbGen](https://github.com/adelespinasse/reverbGen).
 * Copyright (c) 2014 Alan deLespinasse Apache 2.0 License.
 *
 * @category Effect
 */
export class Reverb extends Effect<ReverbOptions> {
	readonly name: string = "Reverb";

	/**
	 * Convolver node
	 */
	private _convolver: ConvolverNode = this.context.createConvolver();

	/**
	 * The duration of the reverb.
	 */
	private _decay: Seconds;

	/**
	 * The amount of time before the reverb is fully ramped in.
	 */
	private _preDelay: Seconds;

	/**
	 * Resolves when the reverb buffer is generated. Whenever either {@link decay}
	 * or {@link preDelay} are set, you have to wait until {@link ready} resolves
<<<<<<< HEAD
	 * before the IR is generated with the latest values. 
=======
	 * before the IR is generated with the latest values.
>>>>>>> 73f158f6
	 */
	ready: Promise<void> = Promise.resolve();

	/**
	 * @param decay The amount of time it will reverberate for.
	 */
	constructor(decay?: Seconds);
	constructor(options?: Partial<ReverbOptions>);
	constructor() {
		const options = optionsFromArguments(Reverb.getDefaults(), arguments, [
			"decay",
		]);
		super(options);

		this._decay = options.decay;
		this._preDelay = options.preDelay;
		this.generate();

		this.connectEffect(this._convolver);
	}

	static getDefaults(): ReverbOptions {
		return Object.assign(Effect.getDefaults(), {
			decay: 1.5,
			preDelay: 0.01,
		});
	}

	/**
	 * The duration of the reverb.
	 */
	get decay(): Time {
		return this._decay;
	}
	set decay(time) {
		time = this.toSeconds(time);
		assertRange(time, 0.001);
		this._decay = time;
		this.generate();
	}

	/**
	 * The amount of time before the reverb is fully ramped in.
	 */
	get preDelay(): Time {
		return this._preDelay;
	}
	set preDelay(time) {
		time = this.toSeconds(time);
		assertRange(time, 0);
		this._preDelay = time;
		this.generate();
	}

	/**
	 * Generate the Impulse Response. Returns a promise while the IR is being generated.
	 * @return Promise which returns this object.
	 */
	async generate(): Promise<this> {
		const previousReady = this.ready;

		// create a noise burst which decays over the duration in each channel
		const context = new OfflineContext(
			2,
			this._decay + this._preDelay,
			this.context.sampleRate
		);
		const noiseL = new Noise({ context });
		const noiseR = new Noise({ context });
		const merge = new Merge({ context });
		noiseL.connect(merge, 0, 0);
		noiseR.connect(merge, 0, 1);
		const gainNode = new Gain({ context }).toDestination();
		merge.connect(gainNode);
		noiseL.start(0);
		noiseR.start(0);
		// predelay
		gainNode.gain.setValueAtTime(0, 0);
		gainNode.gain.setValueAtTime(1, this._preDelay);
		// decay
		gainNode.gain.exponentialApproachValueAtTime(
			0,
			this._preDelay,
			this.decay
		);

		// render the buffer
		const renderPromise = context.render();
		this.ready = renderPromise.then(noOp);

		// wait for the previous `ready` to resolve
		await previousReady;
		// set the buffer
		this._convolver.buffer = (await renderPromise).get() as AudioBuffer;

		return this;
	}

	dispose(): this {
		super.dispose();
		this._convolver.disconnect();
		return this;
	}
}<|MERGE_RESOLUTION|>--- conflicted
+++ resolved
@@ -18,11 +18,7 @@
  * Generates an Impulse Response Buffer
  * with Tone.Offline then feeds the IR into ConvolverNode.
  * The impulse response generation is async, so you have
-<<<<<<< HEAD
- * to wait until {@link ready} resolves before it will make a sound. 
-=======
  * to wait until {@link ready} resolves before it will make a sound.
->>>>>>> 73f158f6
  *
  * Inspiration from [ReverbGen](https://github.com/adelespinasse/reverbGen).
  * Copyright (c) 2014 Alan deLespinasse Apache 2.0 License.
@@ -50,11 +46,7 @@
 	/**
 	 * Resolves when the reverb buffer is generated. Whenever either {@link decay}
 	 * or {@link preDelay} are set, you have to wait until {@link ready} resolves
-<<<<<<< HEAD
-	 * before the IR is generated with the latest values. 
-=======
 	 * before the IR is generated with the latest values.
->>>>>>> 73f158f6
 	 */
 	ready: Promise<void> = Promise.resolve();
 
