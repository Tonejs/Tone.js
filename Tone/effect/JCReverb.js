--- conflicted
+++ resolved
@@ -112,33 +112,6 @@
 	};
 
 	/**
-<<<<<<< HEAD
-	 *  set the room size
-	 *  @param {number} roomsize roomsize value between 0-1
-	 */
-	Tone.JCReverb.prototype.setRoomSize = function(roomsize) {
-		this.roomSize.setValue(roomsize);
-	};
-
-	/**
-	 * @return {number} the room size
-	 */
-	Tone.JCReverb.prototype.getRoomSize = function(){
-		return this.roomSize.getValue();
-	};
-
-	/**
-	 *  set multiple parameters at once with an object
-	 *  @param {Object} params the parameters as an object
-	 */
-	Tone.JCReverb.prototype.set = function(params){
-		if (!this.isUndef(params.roomSize)) this.setRoomSize(params.roomSize);
-		Tone.StereoEffect.prototype.set.call(this, params);
-	};
-
-	/**
-=======
->>>>>>> c9865708
 	 *  clean up
 	 *  @returns {Tone.JCReverb} `this`
 	 */
