--- conflicted
+++ resolved
@@ -8,11 +8,7 @@
 }
 
 /**
-<<<<<<< HEAD
- * AutoPanner is a {@link Panner} with an {@link LFO} connected to the pan amount. 
-=======
  * AutoPanner is a {@link Panner} with an {@link LFO} connected to the pan amount.
->>>>>>> 73f158f6
  * [Related Reading](https://www.ableton.com/en/blog/autopan-chopper-effect-and-more-liveschool/).
  *
  * @example
