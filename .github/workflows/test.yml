name: Tests

on:
  pull_request:
    types: [opened, reopened, synchronize]
    branches:
      - dev
      - main
  push:
    branches:
      - dev
      - main
jobs:
  run-tests:
    name: All tests
    permissions:
      contents: read
      id-token: write
    runs-on: ubuntu-latest
    env:
      BROWSER: chrome
      CODECOV_TOKEN: ${{ secrets.CODECOV_TOKEN }}
    steps:
      - name: Check out Git repository
        uses: actions/checkout@v4
      - name: Setup Nodejs
        uses: actions/setup-node@v4
        with:
          node-version: 18.18.0
          cache: 'npm'
      - name: Install dependencies
        run: npm install
      - name: All tests
        run: npm run test
      - name: Upload coverage
        uses: codecov/codecov-action@v4
        with:
          fail_ci_if_error: false
          codecov_yml_path: ./.github/codecov.yml
          token: ${{ secrets.CODECOV_TOKEN }}
  test-code-examples:
    name: Check typedocs
    permissions:
      contents: read
      id-token: write
    runs-on: ubuntu-latest
    steps:
      - name: Check out Git repository
        uses: actions/checkout@v4
      - name: Setup Nodejs
        uses: actions/setup-node@v4
        with:
          node-version: 18.18.0
          cache: 'npm'
      - name: Install dependencies
        run: npm install
      - name: Build Docs
        run: npm run build && npm run docs:json
      - name: tsdoc @example checks
        run: npm run test:examples
  test-html-examples:
    name: Run HTML Examples
    permissions:
      contents: read
      id-token: write
    runs-on: ubuntu-latest
    steps:
      - name: Check out Git repository
        uses: actions/checkout@v4
      - name: Setup Nodejs
        uses: actions/setup-node@v4
        with:
          node-version: 18.18.0
          cache: 'npm'
      - name: Install dependencies
        run: npm install
      - name: Build
        run: npm run build
      - name: Code example tests
        run: npm run test:html
  test-lint:
    name: Linting and environment checks
    permissions:
      contents: read
      id-token: write
    runs-on: ubuntu-latest
    steps:
      - name: Check out Git repository
        uses: actions/checkout@v4
      - name: Setup Nodejs
        uses: actions/setup-node@v4
        with:
          node-version: 18.18.0
          cache: 'npm'
      - name: Install dependencies
        run: npm install
      - name: Linting
        run: npm run lint
  test-readme:
    name: Ensure that examples in the README compile
    permissions:
      contents: read
      id-token: write
    runs-on: ubuntu-latest
    steps:
      - name: Check out Git repository
        uses: actions/checkout@v4
<<<<<<< HEAD
=======
      - name: Setup Nodejs
        uses: actions/setup-node@v4
        with:
          node-version: 18.18.0
          cache: 'npm'
      - name: Install dependencies
        run: npm install
      - name: Build
        run: npm run build
      - name: Test
        run: npm run test:readme
  test-integrations:
    name: Test integrations
    permissions:
      contents: read
      id-token: write
    runs-on: ubuntu-latest
    steps:
      - name: Check out Git repository
        uses: actions/checkout@v4
>>>>>>> 73f158f6
      - name: Setup Nodejs
        uses: actions/setup-node@v4
        with:
          node-version: 18.18.0
          cache: 'npm'
      - name: Install dependencies
        run: npm install
      - name: Build
        run: npm run build
      - name: Test
<<<<<<< HEAD
        run: npm run test:readme
  publish:
    runs-on: ubuntu-latest
    # make sure all the tests pass first
    needs: [run-tests, test-code-examples, test-html-examples, test-lint, test-readme]
=======
        run: npm run test:integrations
  publish:
    runs-on: ubuntu-latest
    # make sure all the tests pass first
    needs: [run-tests, test-code-examples, test-html-examples, test-lint, test-readme, test-integrations]
>>>>>>> 73f158f6
    # not on PRs
    if: github.event_name != 'pull_request'
    env:
        NODE_AUTH_TOKEN: ${{ secrets.NPM_TOKEN }}
        GITHUB_CI: true
    steps:
      - uses: actions/checkout@v4
      # Setup .npmrc file to publish to npm
      - uses: actions/setup-node@v4
        with:
<<<<<<< HEAD
          node-version: 18.12.0
=======
          node-version: 18.18.0
>>>>>>> 73f158f6
          registry-url: 'https://registry.npmjs.org'
      - name: Install dependencies
        run: npm install
      - name: Build
        run: npm run build
      - name: Increment version
        run: npm run increment
      - name: Publish @next
        # dev branch gets published with @next tag
        run: npm publish --tag next
        if: ${{ github.ref == 'refs/heads/dev' }}
      - name: Publish @latest
        # main branch gets published with @latest tag
        run: npm publish
        if: ${{ github.ref == 'refs/heads/main' }}<|MERGE_RESOLUTION|>--- conflicted
+++ resolved
@@ -105,8 +105,6 @@
     steps:
       - name: Check out Git repository
         uses: actions/checkout@v4
-<<<<<<< HEAD
-=======
       - name: Setup Nodejs
         uses: actions/setup-node@v4
         with:
@@ -127,7 +125,6 @@
     steps:
       - name: Check out Git repository
         uses: actions/checkout@v4
->>>>>>> 73f158f6
       - name: Setup Nodejs
         uses: actions/setup-node@v4
         with:
@@ -138,19 +135,11 @@
       - name: Build
         run: npm run build
       - name: Test
-<<<<<<< HEAD
-        run: npm run test:readme
-  publish:
-    runs-on: ubuntu-latest
-    # make sure all the tests pass first
-    needs: [run-tests, test-code-examples, test-html-examples, test-lint, test-readme]
-=======
         run: npm run test:integrations
   publish:
     runs-on: ubuntu-latest
     # make sure all the tests pass first
     needs: [run-tests, test-code-examples, test-html-examples, test-lint, test-readme, test-integrations]
->>>>>>> 73f158f6
     # not on PRs
     if: github.event_name != 'pull_request'
     env:
@@ -161,11 +150,7 @@
       # Setup .npmrc file to publish to npm
       - uses: actions/setup-node@v4
         with:
-<<<<<<< HEAD
-          node-version: 18.12.0
-=======
           node-version: 18.18.0
->>>>>>> 73f158f6
           registry-url: 'https://registry.npmjs.org'
       - name: Install dependencies
         run: npm install
