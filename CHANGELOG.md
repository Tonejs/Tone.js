--- conflicted
+++ resolved
@@ -1,35 +1,31 @@
-<<<<<<< HEAD
 ### 14.3.0
 
 * **Converted to typescript!!! (WIP)**
-* Input/Outputs are no longer arrays. 
+* Input/Outputs are no longer arrays.
 	* simplifies connect/disconnect logic greatly. Simplifies API to just have clearly named inputs/outputs instead of overloading input/output connect numbers
 * Using "Destination" instead of "Master" for output
 	* More consistent with Web Audio API
-* FrequencyShifter - thanks @Foaly 
-* PolySynth does not require a polyphony value. 
-	* Voice allocation and disposing is done automatically based on demand. 
+* FrequencyShifter - thanks @Foaly
+* PolySynth does not require a polyphony value.
+	* Voice allocation and disposing is done automatically based on demand.
 * MetalSynth and MembraneSynth extends Monophonic enabling them to be used in PolySynth
 
 ### 13.8.25
-=======
-### 13.8.24
->>>>>>> fbab6969
 
 * Moving to common.js-style code
 
 **Breaking Changes**
 
 * AudioNode.prototype.connect is no longer overwritten. This means that you can no longer connect native nodes to Tone.js Nodes.
-* Tone.connect(srcNode, destNode, [ouputNum], [inputNum]) is the way to connect native Web Audio nodes with Tone.js nodes. 
+* Tone.connect(srcNode, destNode, [ouputNum], [inputNum]) is the way to connect native Web Audio nodes with Tone.js nodes.
 
 ### 13.4.9
 
 * Updating semantic versioning to be more in line with other [semvers](https://semver.org/). Now version is 13.x.x
 * logging full version
-* Added Object notation for Tone.TimeBase and classes that extend it. 
+* Added Object notation for Tone.TimeBase and classes that extend it.
 	- i.e. Tone.Time({'4n' : 1, '8t' : 2})
-	- Replacement for deprecated expression strings. 
+	- Replacement for deprecated expression strings.
 * Tone.Meter uses RMS instead of peak (thanks [@Idicious](https://github.com/Idicious))
 * Tone.Sampler supports polyphonic syntax (thanks [@zfan40](https://github.com/zfan40))
 * Building files with [webpack](https://webpack.js.org/)
@@ -37,7 +33,7 @@
 * Changing references to `window` allowing it to not throw error in node context
 * Testing examples
 * Tone.Channel combines Tone.PanVol with Tone.Solo.
-* Removing require.html example. 
+* Removing require.html example.
 * adding `partialCount` and `baseType` to Oscillator classes, helps with getting/setting complex types.
 
 
@@ -55,7 +51,7 @@
 * [TickSource](https://tonejs.github.io/docs/TickSource) (used in Clock and Player) tracks the elapsed ticks
 	* Improved precision of tracking ticks in Transport and Clock
 * `Player.position` returns the playback position of the AudioBuffer accounting for any playbackRate changes
-* Removing `retrigger` option with Tone.Player. Tone.BufferSource should be used if retriggering is desired. 
+* Removing `retrigger` option with Tone.Player. Tone.BufferSource should be used if retriggering is desired.
 
 **BREAKING CHANGES:**
 
