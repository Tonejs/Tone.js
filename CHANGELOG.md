### r13

* Updating semantic versioning to be more in line with other [semvers](https://semver.org/). Now version is 13.x.x
* logging full version
* Added Object notation for Tone.TimeBase and classes that extend it. 
	- i.e. Tone.Time({'4n' : 1, '8t' : 2})
	- Replacement for deprecated expression strings. 
* Tone.Meter uses RMS instead of peak (thanks [@Idicious](https://github.com/Idicious))
* Tone.Sampler supports polyphonic syntax (thanks [@zfan40](https://github.com/zfan40))
* Building files with [webpack](https://webpack.js.org/)
* Follower/Gate uses a single "smoothing" value instead of separate attacks and releases
<<<<<<< HEAD
=======
* Changing references to `window` allowing it to not throw error in node context
* Testing examples
>>>>>>> c802f345


### r12

* Consolidating all shims into [shim folder](https://github.com/Tonejs/Tone.js/tree/dev/Tone/shim)
* Using ConstantSourceNode in Signal when available
* switching to eslint from jshint
* Running [CI tests](https://travis-ci.org/Tonejs/Tone.js/) on Firefox, Chrome (latest and canary) and Safari (latest and version 9).
* [Tone.Reverb](https://tonejs.github.io/docs/Reverb) is a convolution-based stereo reverb. [Example](https://tonejs.github.io/examples/#reverb).
* Optimizing basic Oscillator types and many Signal use-case
* Optimizing basic connection use-case of Tone.Signal where one signal is controlling another signal
* Testing rendered output against an existing audio file for continuity and consistency
* Optimizing triggerAttack/Release by starting/stopping oscillators when not playing
* [TickSource](https://tonejs.github.io/docs/TickSource) (used in Clock and Player) tracks the elapsed ticks
	* Improved precision of tracking ticks in Transport and Clock
* `Player.position` returns the playback position of the AudioBuffer accounting for any playbackRate changes
* Removing `retrigger` option with Tone.Player. Tone.BufferSource should be used if retriggering is desired. 

**BREAKING CHANGES:**

* Tone.TimeBase and all classes that extend it not longer support string expressions.
	RATIONALE :
		* Since all classes implement `valueOf`, expressions can be composed in JS instead of as strings
			* e.g. `Time('4n') * 2 + Time('3t')` instead of `Time('4n * 2 + 3t')`
		* this change greatly simplifies the code and is more performant

### r11

* [Code coverage](https://coveralls.io/github/Tonejs/Tone.js) analysis
* [Dev build](https://tonejs.github.io/build/dev/Tone.js) with each successful commit
* [Versioned docs](https://tonejs.github.io/docs/Tone) plus a [dev build of the docs](https://tonejs.github.io/docs/dev/Tone) on successful commits
* [Tone.AudioNode](https://tonejs.github.io/docs/AudioNode) is base class for all classes which generate or process audio
* [Tone.Sampler](https://tonejs.github.io/docs/Sampler) simplifies creating multisampled instruments
* [Tone.Solo](https://tonejs.github.io/docs/Solo) makes it easier to mute/solo audio
* [Mixer](https://tonejs.github.io/examples/#mixer) and [sampler](https://tonejs.github.io/examples/#sampler) examples
* Making type-checking methods static
* [Tone.TransportTimelineSignal](https://tonejs.github.io/docs/TransportTimelineSignal) is a signal which can be scheduled along the Transport
* [Tone.FFT](https://tonejs.github.io/docs/FFT) and [Tone.Waveform](https://tonejs.github.io/docs/Waveform) abstract Tone.Analyser
* [Tone.Meter](https://tonejs.github.io/docs/Meter) returns decibels
* [Tone.Envelope](https://tonejs.github.io/docs/Envelope) uses exponential approach instead of exponential curve for decay and release curves
* [Tone.BufferSource](https://tonejs.github.io/docs/BufferSource) fadeIn/Out can be either "linear" or "exponential" curve

### r10

* Tone.Context wraps AudioContext
* Tone.OfflineContext wraps OfflineAudioContext
* Tone.Offline: method for rendering audio offline
* Rewriting tests with Tone.Offline
* Optimizing Tone.Draw to only loop when events are scheduled: [#194](https://github.com/Tonejs/Tone.js/issues/194)
* Time.eval->valueOf which takes advantage of build-in primitive evaluation [#205](https://github.com/Tonejs/Tone.js/issues/205)
* [Offline example](https://tonejs.github.io/examples/#offline)

### r9

* Tone.Clock performance and lookAhead updates.
* Tone.Transport.lookAhead = seconds|'playback'|'interactive'|'balanced'
* Convolver.load and Player.load returns Promise
* Tone.ExternalInput -> Tone.UserMedia, simplified API, open() returns Promise.
* Tone.Draw for animation-frame synced drawing
* Compressor Parameters are now Tone.Params
* Bug fixes

### r8

* Transport.seconds returns the progress in seconds.
* Buffer.from/toArray, Float32Array <-> Buffer conversions
* Buffer.slice(start, end) slices and returns a subsection of the Buffer
* Source.sync now syncs all subsequent calls to `start` and `stop` to the TransportTime instead of the AudioContext time.
	* e.g. source.sync().start(0).stop(0.8); //plays source between 0 and 0.8 of the Transport
* Transport.on("start" / "stop") callbacks are invoked just before the event.
* Param can accept an LFO description in the constructor or .value
	* e.g. param.value = {min : 10, max : 20, frequency : 0.4}
* Time.TimeBase has clone/copy methods.
* Tone.Buffer.prototype.load returns Promise
* Using Tone.Delay and Tone.Gain everywhere
* Patch for Chrome 53+ issue of not correctly scheduling AudioParams with setValueAtTime
* Panner3D and Tone.Listener wrap native PannerNode and AudioListener to give 3D panning ability.

### r7

* MetalSynth creates metalic, cymbal sounds
* DrumSynth -> MembraneSynth
* FMOscillator, AMOscillator types
* FatOscillator creates multiple oscillators and detunes them slightly
* FM, AM, Fat Oscillators incorporated into OmniOscillator
* Simplified FM and AM Synths and APIs
* Panner.pan is between -1,1 like the StereoPannerNode
* Pruned away unused (or little used) Signal classes.
	* All this functionality will be available when the AudioWorkerNode is introduced.
* Clock uses Web Workers instead of requestAnimationFrame which allows it to run in the background.
* Removed `startMobile`. Using [StartAudioContext](https://github.com/tambien/StartAudioContext) in examples.
* Automated test runner using [Travis CI](https://travis-ci.org/Tonejs/Tone.js/)
* Simplified NoiseSynth by removing filter and filter envelope.
* Added new timing primitive types: Time, Frequency, TransportTime.
* Switching parameter position of type and size in Tone.Analyser
* Tone.Meter uses Tone.Analyser instead of ScriptProcessorNode.
* Tone.Envelope has 5 new attack/release curves: "sine", "cosine", "bounce", "ripple", "step"
* Renamed Tone.SimpleSynth -> Tone.Synth
* Tone.Buffers combines multiple buffers
* Tone.BufferSource a low-level wrapper, and Tone.MultiPlayer which is good for multisampled instruments.
* Tone.GrainPlayer: granular synthesis buffer player.
* Simplified Sampler

DEPRECATED:
* Removed SimpleFM and SimpleAM

### r6

* Added PitchShift and Vibrato Effect.
* Added Timeline/TimelineState/TimelineSignal which keeps track of all scheduled state changes.
* Clock uses requestAnimationFrame instead of ScriptProcessorNode
* Removed `onended` event from Tone.Source
* Refactored tests into individual files.
* Renamed some Signal methods: `exponentialRampToValueNow`->`exponentialRampToValue`, `setCurrentValueNow`->`setRampPoint`
* LFO no longer starts at bottom of cycle. Starts at whatever phase it's set at.
* Transport is an event emitter. triggers events on "start", "stop", "pause", and "loop".
* Oscillator accepts a "partials" array.
* Microphone inherits from ExternalInput which is generalized for different inputs.
* New scheduling methods on Transport - `schedule`, `scheduleOnce`, and `scheduleRepeat`.
* Tone.Gain and Tone.Delay classes wrap the native Web Audio nodes.
* Moved [MidiToScore](https://github.com/Tonejs/MidiConvert) and [TypeScript](https://github.com/Tonejs/TypeScript) definitions to separate repos.
* Tone.Param wraps the native AudioParam and allows for unit conversion.
* Quantization with Transport.quantize and using "@" in any Time. [Read more](https://github.com/Tonejs/Tone.js/wiki/Time).
* Control-rate generators for value interpolation, patterns, random numbers, and markov chains.
* Scheduable musical events: Tone.Event, Tone.Loop, Tone.Part, Tone.Pattern, Tone.Sequence.
* Player's playbackRate is now a signal and Noise includes a playbackRate signal.
* All filterEnvelopes use new Tone.FrequencyEnvelope with frequency units and `baseFrequency` and `octaves` instead of `min` and `max`.
* Phaser uses "octaves" instead of "depth" to be more consistent across the whole Tone.js API.
* Presets now have [their own repo](https://github.com/Tonejs/Presets)

DEPRECATED:
* `setTimeout`, `setInterval`, `setTimeline` in favor of new `schedule`, `scheduleOnce`, and `scheduleRepeat`.
* Tone.Signal no longer takes an AudioParam in the first argument. Use Tone.Param instead.
* Tone.Buffer.onload/onprogress/onerror is deprecated. Use `Tone.Buffer.on("load", callback)` instead.

### r5

* reverse buffer for Player and Sampler.
* Tone.Volume for simple volume control in Decibels.
* Panner uses StereoPannerNode when available.
* AutoFilter and Tremolo effects.
* Made many attributes read-only. preventing this common type of error: `oscillator.frequency = 200` when it should be `oscillator.frequency.value = 200`.
* Envelope supports "linear" and "exponential" attack curves.
* Renamed Tone.EQ -> Tone.EQ3.
* Tone.DrumSynth makes kick and tom sounds.
* Tone.MidSideCompressor and Tone.MidSideSplit/Tone.MidSideMerge
* Tone.Oscillator - can specify the number of partials in the type: i.e. "sine10", "triangle3", "square4", etc.
* mute/unmute the master output: `Tone.Master.mute = true`.
* 3 new simplified synths: SimpleSynth, SimpleAM and SimpleFM
* `harmonicity` is a signal-rate value for all instruments.
* expose Q in Phaser.
* unit conversions using Tone.Type for signals and LFO.
* [new docs](http://tonejs.org/docs)
* [updated examples](http://tonejs.org/examples)

### r4

* `toFrequency` accepts notes by name (i.e. `"C4"`)
* Envelope no longer accepts exponential scaling, only Tone.ScaledEnvelope
* Buffer progress and load events which tracks the progress of all downloads
* Buffer only accepts a single url
* Sampler accepts multiple samples as an object.
* `setPitch` in sampler -> `setNote`
* Deprecated MultiSampler - use Sampler with PolySynth instead
* Added [cdn](http://cdn.tonejs.org/latest/Tone.min.js) - please don't use for production code
* Renamed DryWet to CrossFade
* Functions return `this` to allow for chaining. i.e. `player.toMaster().start(2)`.
* Added `units` to Signal class which allows signals to be set in terms of Tone.Time, Tone.Frequency, Numbers, or Decibels.
* Replaced set/get method with ES5 dot notation. i.e. `player.setVolume(-10)` is now `player.volume.value = -10`.
	To ramp the volume use either `player.volume.linearRampToValueNow(-10, "4n")`, or the new `rampTo` method which automaically selects the ramp (linear|exponential) based on the type of data.
* set/get methods for all components
* syncSignal and unsyncSignal moved from Signal to Transport
* Add/Multiply/Subtract/Min/Max/GreaterThan/LessThan all extend Tone.Signal which allows them to be scheduled and automated just like Tone.Signal.
* Deprecated Tone.Divide and Tone.Inverse. They were more complicated than they were useful.

BREAKING CHANGES:

The API has been changed consistently to use `.attribute` for getting and setting instead of `getAttribute` and `setAttribute` methods. The reasoning for this is twofold: firstly, Tone.Signal attributes were previously limited in their scheduling capabilities when set through a setter function. For exactly, it was not possible to do a setValueAtTime on the `bpm` of the Transport. Secondly, the new EcmaScript 5 getter/setter approach resembles the Web Audio API much more closely, which will make intermixing the two APIs even easier.

If you're using Sublime Text, one way to transition from the old API to the new one is with a regex find/replace:
	find `Tone.Transport.setBpm\((\d+)\)` and replace it with `Tone.Transport.bpm.value = $1`.

Or if setBpm was being invoked with a rampTime:
	find `Tone.Transport.setBpm\((\d+)\, (\d+)\)` and replace it with `Tone.Transport.bpm.rampTo($1, $2)`.


### r3

Core Change:

* Swing parameter on Transport
* Player loop positions stay in tempo-relative terms even with tempo changes
* Envelope ASDR stay in tempo-relative terms even with tempo changes
* Modified build script to accommodate using requirejs with build and minified version

Signal Processing:

* Tone.Expr: signal processing expression parser for Tone.Signal math
* All signal binary operators accept two signals as inputs
* Deprecated Tone.Threshold - new class Tone.GreaterThanZero
* NOT, OR, AND, and IfThenElse signal logic operators
* Additional signal classes: Inverse, Divide, Pow, AudioToGain, Subtract
* Scale no longer accepts input min/max. Assumes [0,1] range.
* Normalize class if scaling needs to happen from other input ranges
* WaveShaper function wraps the WaveShaperNode

Effects:

* Distortion and Chebyshev distortion effects
* Compressor and MultibandCompressor
* MidSide effect type and StereoWidener
* Convolver effect and example

Synths:

* Setters on PluckSynth and PulseOscillator
* new PWMOscillator
* OmniOscillator which combines PWMOscillator, Oscillator, and PulseOscillator into one
* NoiseSynth


### r2

* PluckSynth - Karplus-Strong Plucked String modeling synth
* Freeverb
* John Chowning Reverb (JCReverb)
* LowpassCombFilter and FeedbackCombFilter
* Sampler with pitch control
* Clock tick callback is out of the audio thread using setTimeout
* Optimized Tone.Modulo
* Tests run using OfflineRenderingContext
* Fixed Transport bug where timeouts/intervals and timelines were on a different tick counter
* AmplitudeEnvelope + triggerAttackDecay on Envelope
* Instruments inherit from Tone.Instrument base-class
* midi<-->note conversions


### r1 - First!<|MERGE_RESOLUTION|>--- conflicted
+++ resolved
@@ -9,11 +9,8 @@
 * Tone.Sampler supports polyphonic syntax (thanks [@zfan40](https://github.com/zfan40))
 * Building files with [webpack](https://webpack.js.org/)
 * Follower/Gate uses a single "smoothing" value instead of separate attacks and releases
-<<<<<<< HEAD
-=======
 * Changing references to `window` allowing it to not throw error in node context
 * Testing examples
->>>>>>> c802f345
 
 
 ### r12
